dist: trusty
sudo: true
language: cpp
cache: ccache
addons:
  apt:
    sources:
    - ubuntu-toolchain-r-test
    packages:
    - g++-7
    - gcc-7
    - libblas-dev
    - libboost-filesystem-dev
    - libboost-system-dev
    - libboost-thread-dev
    - libglu1-mesa-dev
    - liblapack-dev
    - libmpfr-dev
    - libpython3-dev
    - python3-setuptools
    - xorg-dev
  homebrew:
    packages:
    - ccache
matrix:
  include:
  - os: linux
    compiler: gcc # 4.8.4 by default on Trusty
    env:
    - MATRIX_EVAL="export CONFIG=Release PYTHON=python3"
  - os: linux
    compiler: gcc-7
    env:
    - MATRIX_EVAL="export CC=gcc-7 CXX=g++-7 CONFIG=Release PYTHON=python3"
  - os: linux
    compiler: gcc-7
    env:
    - MATRIX_EVAL="export CC=gcc-7 CXX=g++-7 CONFIG=Release PYTHON=python3 CMAKE_EXTRA='-DLIBIGL_EIGEN_VERSION=3.3.7 -DLIBIGL_EIGEN_MD5=f2a417d083fe8ca4b8ed2bc613d20f07'"
  - os: osx
    compiler: clang
    env:
<<<<<<< HEAD
    - MATRIX_EVAL="export CONFIG=Debug PYTHON=python3 LIBIGL_NUM_THREADS=1"
=======
    - MATRIX_EVAL="export CONFIG=Debug && PYTHON=python3"
  - os: osx
    compiler: clang
    env:
    - MATRIX_EVAL="export CONFIG=Debug && PYTHON=python3 CMAKE_EXTRA='-DLIBIGL_EIGEN_VERSION=3.3.7 -DLIBIGL_EIGEN_MD5=f2a417d083fe8ca4b8ed2bc613d20f07'""
>>>>>>> bb2d2188

install:
- if [[ "$TRAVIS_OS_NAME" == "osx" ]]; then export PATH="/usr/local/opt/ccache/libexec:$PATH"; fi
- eval "${MATRIX_EVAL}"
- ccache --max-size=5.0G
- ccache -V && ccache --show-stats && ccache --zero-stats

script:
# Tutorials and tests
- mkdir build
- pushd build
- cmake ${CMAKE_EXTRA} -DCMAKE_BUILD_TYPE=$CONFIG -DLIBIGL_CHECK_UNDEFINED=ON -DLIBIGL_WITH_CGAL=ON -DEMBREE_ISA_AVX=OFF -DEMBREE_ISA_AVX2=OFF -DEMBREE_ISA_AVX512SKX=OFF ../
- make -j 2
- ctest --verbose
- popd
- pushd python/tutorial
- ${PYTHON} 101_FileIO.py
- popd
- rm -rf build
- ccache --show-stats<|MERGE_RESOLUTION|>--- conflicted
+++ resolved
@@ -39,15 +39,11 @@
   - os: osx
     compiler: clang
     env:
-<<<<<<< HEAD
     - MATRIX_EVAL="export CONFIG=Debug PYTHON=python3 LIBIGL_NUM_THREADS=1"
-=======
-    - MATRIX_EVAL="export CONFIG=Debug && PYTHON=python3"
   - os: osx
     compiler: clang
     env:
-    - MATRIX_EVAL="export CONFIG=Debug && PYTHON=python3 CMAKE_EXTRA='-DLIBIGL_EIGEN_VERSION=3.3.7 -DLIBIGL_EIGEN_MD5=f2a417d083fe8ca4b8ed2bc613d20f07'""
->>>>>>> bb2d2188
+    - MATRIX_EVAL="export CONFIG=Debug PYTHON=python3 LIBIGL_NUM_THREADS=1 CMAKE_EXTRA='-DLIBIGL_EIGEN_VERSION=3.3.7 -DLIBIGL_EIGEN_MD5=f2a417d083fe8ca4b8ed2bc613d20f07'""
 
 install:
 - if [[ "$TRAVIS_OS_NAME" == "osx" ]]; then export PATH="/usr/local/opt/ccache/libexec:$PATH"; fi
