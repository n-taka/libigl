--- conflicted
+++ resolved
@@ -158,11 +158,7 @@
     add_library(${module_libname} STATIC ${SOURCES_IGL_${module_name}} ${ARGN})
     if(MSVC)
       # Silencing some compile warnings
-<<<<<<< HEAD
-      target_compile_options(${module_libname} PRIVATE 
-=======
       target_compile_options(${module_libname} PRIVATE
->>>>>>> b856e042
         # Type conversion warnings. These can be fixed with some effort and possibly more verbose code.
         /wd4267 # conversion from 'size_t' to 'type', possible loss of data
         /wd4244 # conversion from 'type1' to 'type2', possible loss of data
