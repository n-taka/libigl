--- conflicted
+++ resolved
@@ -40,40 +40,6 @@
 
 
   private:
-<<<<<<< HEAD
-    
-=======
-
-    // Alec: Not compiling... Handle_MMatch not declared.
-    /////return true if a vertex is singluar by looking at initialized missmatches
-    //// possible bugs, verify deleted flag vs IsD()
-    //// not sorted vf, but should not make a difference
-    //// olga: TODO: this returns the index modulo 4.
-    //inline int oneRingMissMatch(const int vid)
-    //{
-    //  ///check that is on border..
-    //  if (V_border[vid])
-    //    return 0;
-    //
-    //  int missmatch=0;
-    //  for (unsigned int i=0;i<VF[vid].size();i++)
-    //  {
-    //    // look for the vertex
-    //    int j=-1;
-    //    for (unsigned z=0; z<3; ++z)
-    //      if (F(VF[vid][i],z) == vid)
-    //        j=z;
-    //    assert(j!=-1);
-    //
-    //    missmatch+=Handle_MMatch(VF[vid][i],j);
-    //  }
-    //
-    //  missmatch=missmatch%4;
-    //  return missmatch;
-    //}
-
-
->>>>>>> a16730fa
     ///compute the mismatch between 2 faces
     inline int MissMatchByCross(const int f0,
                          const int f1)
