// This file is part of libigl, a simple c++ geometry processing library.
//
// Copyright (C) 2014 Daniele Panozzo <daniele.panozzo@gmail.com>
//
// This Source Code Form is subject to the terms of the Mozilla Public License
// v. 2.0. If a copy of the MPL was not distributed with this file, You can
// obtain one at http://mozilla.org/MPL/2.0/.

#include "Viewer.h"

#ifdef _WIN32
#  include <windows.h>
#  undef max
#  undef min
#endif

#include <chrono>
#include <thread>

#ifndef __APPLE__
#  define GLEW_STATIC
#  include <GL/glew.h>
#endif

#ifdef __APPLE__
#   include <OpenGL/gl3.h>
#   define __gl_h_ /* Prevent inclusion of the old gl.h */
#else
#   include <GL/gl.h>
#endif

#include <Eigen/LU>

#define GLFW_INCLUDE_GLU
#define GLFW_INCLUDE_GLCOREARB
#include <GLFW/glfw3.h>

#include <cmath>
#include <cstdio>
#include <sstream>
#include <iomanip>
#include <iostream>
#include <fstream>
#include <algorithm>
#include <limits>
#include <cassert>

#include <nanogui/formscreen.h>

#include <igl/project.h>
#include <igl/get_seconds.h>
#include <igl/readOBJ.h>
#include <igl/readOFF.h>
#include <igl/adjacency_list.h>
#include <igl/writeOBJ.h>
#include <igl/writeOFF.h>
#include <igl/massmatrix.h>
#include <igl/file_dialog_open.h>
#include <igl/file_dialog_save.h>
#include <igl/quat_mult.h>
#include <igl/axis_angle_to_quat.h>
#include <igl/trackball.h>
#include <igl/snap_to_canonical_view_quat.h>
#include <igl/unproject.h>

#include <igl/viewer/TextRenderer.h>

#ifdef ENABLE_SERIALIZATION
#include <igl/serialize.h>
#endif

// Internal global variables used for glfw event handling
static igl::viewer::Viewer * __viewer;
static double highdpi = 1;
static double scroll_x = 0;
static double scroll_y = 0;
static int global_KMod = 0;

static void glfw_mouse_press(GLFWwindow* window, int button, int action, int modifier)
{
<<<<<<< HEAD
  bool tw_used = __viewer->ngui->mouseButtonEvent(window,button,action,modifier);

  igl::Viewer::MouseButton mb;

  if (button == GLFW_MOUSE_BUTTON_1)
    mb = igl::Viewer::MouseButton::Left;
  else if (button == GLFW_MOUSE_BUTTON_2)
    mb = igl::Viewer::MouseButton::Right;
  else //if (button == GLFW_MOUSE_BUTTON_3)
    mb = igl::Viewer::MouseButton::Middle;
=======
  bool tw_used = TwEventMouseButtonGLFW(button, action);
  igl::viewer::Viewer::MouseButton mb;

  if (button == GLFW_MOUSE_BUTTON_1)
    mb = igl::viewer::Viewer::IGL_LEFT;
  else if (button == GLFW_MOUSE_BUTTON_2)
    mb = igl::viewer::Viewer::IGL_RIGHT;
  else //if (button == GLFW_MOUSE_BUTTON_3)
    mb = igl::viewer::Viewer::IGL_MIDDLE;
>>>>>>> 471f0c9c

  if (action == GLFW_PRESS)
  {
    if(!tw_used)
    {
      __viewer->mouse_down(mb,modifier);
    }
  } else
  {
    // Always call mouse_up on up
    __viewer->mouse_up(mb,modifier);
  }

}

static void glfw_error_callback(int error, const char* description)
{
  fputs(description, stderr);
}

static void glfw_key_callback(GLFWwindow* window, int key, int scancode, int action, int modifier)
{
  if (key == GLFW_KEY_ESCAPE && action == GLFW_PRESS)
    glfwSetWindowShouldClose(window, GL_TRUE);

  if (__viewer->ngui->keyEvent(window,key,scancode,action,modifier) == false)
  {
    if (action == GLFW_PRESS)
      __viewer->key_down(key, modifier);
    else if(action == GLFW_RELEASE)
      __viewer->key_up(key, modifier);
  }
}

static void glfw_window_size(GLFWwindow* window, int width, int height)
{
  int w = width*highdpi;
  int h = height*highdpi;

  __viewer->resize(w, h);

  // TODO: repositioning of the nanogui
}

static void glfw_mouse_move(GLFWwindow* window, double x, double y)
{
  if(__viewer->ngui->cursorPosEvent(window,x,y) == false || __viewer->down)
  {
    __viewer->mouse_move(x*highdpi, y*highdpi);
  }
}

static void glfw_mouse_scroll(GLFWwindow* window, double x, double y)
{
  using namespace std;
  scroll_x += x;
  scroll_y += y;

  if (__viewer->ngui->scrollEvent(window,x,y) == false)
    __viewer->mouse_scroll(y);
}

static void glfw_char_callback(GLFWwindow* window, unsigned int c)
{
  __viewer->ngui->charEvent(window,c);
}

static void glfw_drop_callback(GLFWwindow *window,int count,const char **filenames)
{
  __viewer->ngui->dropEvent(window,count,filenames);
}

namespace igl
{
namespace viewer
{
  IGL_INLINE void Viewer::init()
  {
    using namespace nanogui;

    ngui->setInputCellSize(Eigen::Vector2i(60,20));

    // Create nanogui widgets
    ngui->addNewWindow(Eigen::Vector2i(10,10),"libIGL-Viewer");

    // ---------------------- LOADING ----------------------

  #ifdef ENABLE_SERIALIZATION
    ngui->addNewGroup("Workspace",FormScreen::Layout::Horizontal);
    ngui->addButton("Load",[&](){this->load_scene();});
    ngui->addButton("Save",[&](){this->save_scene();});
  #endif

  #ifdef ENABLE_IO
    ngui->addNewGroup("Mesh",FormScreen::Layout::Horizontal);
    ngui->addButton("Load",[&](){this->open_dialog_load_mesh();});
    ngui->addButton("Save",[&](){this->open_dialog_save_mesh();});
  #endif

    ngui->addNewGroup("Viewing Options",FormScreen::Layout::Vertical);
    ngui->addButton("Center object",[&](){this->core.align_camera_center(this->data.V,this->data.F);});
    ngui->addButton("Snap canonical view",[&]()
    {
      this->snap_to_canonical_quaternion();
    });
    ngui->addVariable(core.camera_zoom,"Zoom");
    ngui->addVariable(core.orthographic,"Orthographic view");

    ngui->addNewGroup("Draw options");

    ngui->addVariable([&](bool checked)
    {
      this->data.set_face_based(checked);
    },[&]()
    {
      return this->data.face_based;
    }, "Face-based",false);

    ngui->addVariable(core.show_texture,"Show texture");

    ngui->addVariable([&](bool checked)
    {
      this->data.dirty |= ViewerData::DIRTY_NORMAL;
      this->core.invert_normals = checked;
    },[&]()
    {
      return this->core.invert_normals;
    },
      "Invert normals",false);

    ngui->addVariable(core.show_overlay,"Show overlay");
    ngui->addVariable(core.show_overlay_depth,"Show overlay depth");
    ngui->addColorPicker(core.background_color,"Background");
    ngui->addColorPicker(core.line_color,"Line color");
    ngui->addVariable(core.shininess,"Shininess");

    ngui->addNewGroup("Overlays");
    ngui->addVariable(core.show_lines,"Wireframe");
    ngui->addVariable(core.show_faces,"Fill");
    ngui->addVariable(core.show_vertid,"Show vertex labels");
    ngui->addVariable(core.show_faceid,"Show faces labels");

    ngui->layout();

    core.init();

    if (callback_init)
      if (callback_init(*this))
        return;

    init_plugins();

    // Parse command line arguments
    bool isLoaded = false;
    for(int i=1;i<argc;i++)
    {
      if(strcmp(argv[i],"-s")==0) {
        std::cout << "load scene file: " << argv[i+1] << std::endl;
        isLoaded = load_scene(argv[i+1]);
        if(isLoaded == false)
          std::cout << "file not found: " << argv[i+1] << std::endl;
      }
    }
  }

  IGL_INLINE Viewer::Viewer()
  {
    ngui = nullptr;

    // Temporary variables initialization
    down = false;
    hack_never_moved = true;
    scroll_position = 0.0f;

    // Per face
    data.set_face_based(false);

    // C-style callbacks
    callback_init         = nullptr;
    callback_pre_draw     = nullptr;
    callback_post_draw    = nullptr;
    callback_mouse_down   = nullptr;
    callback_mouse_up     = nullptr;
    callback_mouse_move   = nullptr;
    callback_mouse_scroll = nullptr;
    callback_key_down     = nullptr;
    callback_key_up       = nullptr;

    callback_init_data          = nullptr;
    callback_pre_draw_data      = nullptr;
    callback_post_draw_data     = nullptr;
    callback_mouse_down_data    = nullptr;
    callback_mouse_up_data      = nullptr;
    callback_mouse_move_data    = nullptr;
    callback_mouse_scroll_data  = nullptr;
    callback_key_down_data      = nullptr;
    callback_key_up_data        = nullptr;

  }

  IGL_INLINE void Viewer::init_plugins()
  {
    // Init all plugins
    for (unsigned int i = 0; i<plugins.size(); ++i)
      plugins[i]->init(this);
  }

  IGL_INLINE Viewer::~Viewer()
  {
    if(!ngui) delete ngui;
  }

  IGL_INLINE void Viewer::shutdown_plugins()
  {
    for (unsigned int i = 0; i<plugins.size(); ++i)
      plugins[i]->shutdown();
  }

  IGL_INLINE bool Viewer::load_mesh_from_file(const char* mesh_file_name)
  {
    std::string mesh_file_name_string = std::string(mesh_file_name);

    // first try to load it with a plugin
    for (unsigned int i = 0; i<plugins.size(); ++i)
    {
      if (plugins[i]->load(mesh_file_name_string))
      {
        return true;
      }
    }

    data.clear();

    size_t last_dot = mesh_file_name_string.rfind('.');
    if (last_dot == std::string::npos)
    {
      printf("Error: No file extension found in %s\n",mesh_file_name);
      return false;
    }

    std::string extension = mesh_file_name_string.substr(last_dot+1);

    if (extension == "off" || extension =="OFF")
    {
      Eigen::MatrixXd V;
      Eigen::MatrixXi F;
      if (!igl::readOFF(mesh_file_name_string, V, F))
        return false;
      data.set_mesh(V,F);
    }
    else if (extension == "obj" || extension =="OBJ")
    {
      Eigen::MatrixXd corner_normals;
      Eigen::MatrixXi fNormIndices;

      Eigen::MatrixXd UV_V;
      Eigen::MatrixXi UV_F;
      Eigen::MatrixXd V;
      Eigen::MatrixXi F;

      if (!(
            igl::readOBJ(
              mesh_file_name_string, 
              V, UV_V, corner_normals, F, UV_F, fNormIndices)))
        return false;

      data.set_mesh(V,F);
      data.set_uv(UV_V,UV_F);

    }
    else
    {
      // unrecognized file type
      printf("Error: %s is not a recognized file type.\n",extension.c_str());
      return false;
    }

    data.compute_normals();
    data.uniform_colors(Eigen::Vector3d(51.0/255.0,43.0/255.0,33.3/255.0),
                   Eigen::Vector3d(255.0/255.0,228.0/255.0,58.0/255.0),
                   Eigen::Vector3d(255.0/255.0,235.0/255.0,80.0/255.0));
    if (data.V_uv.rows() == 0)
      data.grid_texture();

    core.align_camera_center(data.V,data.F);

    for (unsigned int i = 0; i<plugins.size(); ++i)
      if (plugins[i]->post_load())
        return true;

    return true;
  }

  IGL_INLINE bool Viewer::save_mesh_to_file(const char* mesh_file_name)
  {
    std::string mesh_file_name_string(mesh_file_name);

    // first try to load it with a plugin
    for (unsigned int i = 0; i<plugins.size(); ++i)
      if (plugins[i]->save(mesh_file_name_string))
        return true;

    size_t last_dot = mesh_file_name_string.rfind('.');
    if (last_dot == std::string::npos)
    {
      // No file type determined
      printf("Error: No file extension found in %s\n",mesh_file_name);
      return false;
    }
    std::string extension = mesh_file_name_string.substr(last_dot+1);
    if (extension == "off" || extension =="OFF")
    {
      return igl::writeOFF(mesh_file_name_string,data.V,data.F);
    }
    else if (extension == "obj" || extension =="OBJ")
    {
      Eigen::MatrixXd corner_normals;
      Eigen::MatrixXi fNormIndices;

      Eigen::MatrixXd UV_V;
      Eigen::MatrixXi UV_F;

      return igl::writeOBJ(mesh_file_name_string, data.V,
          data.F, corner_normals, fNormIndices, UV_V, UV_F);
    }
    else
    {
      // unrecognized file type
      printf("Error: %s is not a recognized file type.\n",extension.c_str());
      return false;
    }
    return true;
  }

  IGL_INLINE bool Viewer::key_down(int key,int modifiers)
  {
    if (callback_key_down)
      if (callback_key_down(*this,key,modifiers))
        return true;

    for (unsigned int i = 0; i<plugins.size(); ++i)
      if (plugins[i]->key_down(key, modifiers))
        return true;

    char k = key;

    // if(key == GLFW_KEY_S && modifiers == GLFW_MOD_SHIFT)
    //   mouse_scroll(1);
    //
    // if(key == GLFW_KEY_A && modifiers == GLFW_MOD_SHIFT)
    //   mouse_scroll(-1);

    // // Why aren't these handled via AntTweakBar?
    // if(key == GLFW_KEY_Z) // Don't use 'Z' because that clobbers snap_to_canonical_view_quat
    //   core.trackball_angle << 0.0f, 0.0f, 0.0f, 1.0f;
    //
    // if(key == GLFW_KEY_Y)
    //   core.trackball_angle << -sqrt(2.0f)/2.0f, 0.0f, 0.0f, sqrt(2.0f)/2.0f;
    //
    // if(key == GLFW_KEY_X)
    //   core.trackball_angle << -0.5f, -0.5f, -0.5f, 0.5f;


    return false;
  }

  IGL_INLINE bool Viewer::key_up(int key,int modifiers)
  {
    if (callback_key_up)
      if (callback_key_up(*this,key,modifiers))
        return true;

    for (unsigned int i = 0; i<plugins.size(); ++i)
      if (plugins[i]->key_up(key, modifiers))
        return true;

    return false;
  }

  IGL_INLINE bool Viewer::mouse_down(MouseButton button,int modifier)
  {
    if (callback_mouse_down)
      if (callback_mouse_down(*this,static_cast<int>(button),modifier))
        return true;

    for (unsigned int i = 0; i<plugins.size(); ++i)
      if(plugins[i]->mouse_down(static_cast<int>(button),modifier))
        return true;

    down = true;

    down_mouse_x = current_mouse_x;
    down_mouse_y = current_mouse_y;
    down_translation = core.model_translation;


    // Initialization code for the trackball
    Eigen::RowVector3d center;
    if (data.V.rows() == 0)
      center << 0,0,0;
    else
      center = data.V.colwise().sum()/data.V.rows();

    Eigen::Vector3f coord = igl::project(Eigen::Vector3f(center(0),center(1),center(2)), (core.view * core.model).eval(), core.proj, core.viewport);
    down_mouse_z = coord[2];
    down_rotation = core.trackball_angle;

    mouse_mode = MouseMode::Rotation;

    switch (button)
    {
      case MouseButton::Left:
        mouse_mode = MouseMode::Rotation;
        break;

      case MouseButton::Right:
        mouse_mode = MouseMode::Translation;
        break;

      default:
        mouse_mode = MouseMode::None;
        break;
    }

    return true;
  }

  IGL_INLINE bool Viewer::mouse_up(MouseButton button,int modifier)
  {
    down = false;

    if (callback_mouse_up)
      if (callback_mouse_up(*this,static_cast<int>(button),modifier))
        return true;

    for (unsigned int i = 0; i<plugins.size(); ++i)
      if(plugins[i]->mouse_up(static_cast<int>(button),modifier))
          return true;

    mouse_mode = MouseMode::None;

    return true;
  }

  IGL_INLINE bool Viewer::mouse_move(int mouse_x,int mouse_y)
  {
    if(hack_never_moved)
    {
      down_mouse_x = mouse_x;
      down_mouse_y = mouse_y;
      hack_never_moved = false;
    }
    current_mouse_x = mouse_x;
    current_mouse_y = mouse_y;

    if (callback_mouse_move)
      if (callback_mouse_move(*this,mouse_x,mouse_y))
        return true;

    for (unsigned int i = 0; i<plugins.size(); ++i)
      if (plugins[i]->mouse_move(mouse_x, mouse_y))
        return true;

    if (down)
    {
      switch (mouse_mode)
      {
        case MouseMode::Rotation :
        {
          igl::trackball(core.viewport(2),
                         core.viewport(3),
                         2.0f,
                         down_rotation.data(),
                         down_mouse_x,
                         down_mouse_y,
                         mouse_x,
                         mouse_y,
                         core.trackball_angle.data());
          //Eigen::Vector4f snapq = core.trackball_angle;

          break;
        }

        case MouseMode::Translation:
        {
          //translation
          Eigen::Vector3f pos1 = igl::unproject(Eigen::Vector3f(mouse_x, core.viewport[3] - mouse_y, down_mouse_z), (core.view * core.model).eval(), core.proj, core.viewport);
          Eigen::Vector3f pos0 = igl::unproject(Eigen::Vector3f(down_mouse_x, core.viewport[3] - down_mouse_y, down_mouse_z), (core.view * core.model).eval(), core.proj, core.viewport);

          Eigen::Vector3f diff = pos1 - pos0;
          core.model_translation = down_translation + Eigen::Vector3f(diff[0],diff[1],diff[2]);

          break;
        }
        case MouseMode::Zoom:
        {
          float delta = 0.001f * (mouse_x - down_mouse_x + mouse_y - down_mouse_y);
          core.camera_zoom *= 1 + delta;
          down_mouse_x = mouse_x;
          down_mouse_y = mouse_y;
          break;
        }

        default:
          break;
      }
    }
    return true;
  }

  IGL_INLINE bool Viewer::mouse_scroll(float delta_y)
  {
    scroll_position += delta_y;

    if (callback_mouse_scroll)
      if (callback_mouse_scroll(*this,delta_y))
        return true;

    for (unsigned int i = 0; i<plugins.size(); ++i)
      if (plugins[i]->mouse_scroll(delta_y))
        return true;

    // Only zoom if there's actually a change
    if(delta_y != 0)
    {
      float mult = (1.0+((delta_y>0)?1.:-1.)*0.05);
      const float min_zoom = 0.1f;
      core.camera_zoom = (core.camera_zoom * mult > min_zoom ? core.camera_zoom * mult : min_zoom);
    }
    return true;
  }

  IGL_INLINE void Viewer::draw()
  {
    using namespace std;
    using namespace Eigen;

    core.clear_framebuffers();

    if (callback_pre_draw)
      if (callback_pre_draw(*this))
        return;

    for (unsigned int i = 0; i<plugins.size(); ++i)
      if (plugins[i]->pre_draw())
        return;

    core.draw(data,opengl);

    if (callback_post_draw)
      if (callback_post_draw(*this))
        return;

    for (unsigned int i = 0; i<plugins.size(); ++i)
      if (plugins[i]->post_draw())
        break;

    ngui->draw();
  }

  IGL_INLINE bool Viewer::save_scene()
  {
    std::string fname = igl::file_dialog_save();
    if (fname.length() == 0)
      return false;

#ifdef ENABLE_SERIALIZATION

    igl::serialize(core,"Core",fname.c_str(),true);
#ifndef ENABLE_SERIALIZATION_DATA_SEPARATION
    igl::serialize(data,"Data",fname.c_str());
#endif

    for(unsigned int i = 0; i <plugins.size(); ++i)
      igl::serialize(*plugins[i],plugins[i]->plugin_name,fname.c_str());

#endif

    return true;
  }

  IGL_INLINE bool Viewer::load_scene()
  {
    std::string fname = igl::file_dialog_open();
    if(fname.length() == 0)
      return false;

    return load_scene(fname);
  }

  IGL_INLINE bool Viewer::load_scene(std::string fname)
  {
#ifdef ENABLE_SERIALIZATION

    igl::deserialize(core,"Core",fname.c_str());
#ifndef ENABLE_SERIALIZATION_DATA_SEPARATION
    igl::deserialize(data,"Data",fname.c_str());
#endif

    for(unsigned int i = 0; i <plugins.size(); ++i)
      igl::deserialize(*plugins[i],plugins[i]->plugin_name,fname.c_str());

#endif

    return true;
  }

  IGL_INLINE void Viewer::resize(int w,int h)
  {
    core.viewport = Eigen::Vector4f(0,0,w,h);
  }

  IGL_INLINE void Viewer::snap_to_canonical_quaternion()
  {
    Eigen::Vector4f snapq = this->core.trackball_angle;
    igl::snap_to_canonical_view_quat<float>(snapq.data(),1,this->core.trackball_angle.data());
  }

  IGL_INLINE void Viewer::open_dialog_load_mesh()
  {
    std::string fname = igl::file_dialog_open();

    if (fname.length() == 0)
      return;

    this->load_mesh_from_file(fname.c_str());
  }

  IGL_INLINE void Viewer::open_dialog_save_mesh()
  {
    std::string fname = igl::file_dialog_save();

    if(fname.length() == 0)
      return;

    this->save_mesh_to_file(fname.c_str());
  }

  IGL_INLINE int Viewer::launch(std::string filename,bool resizable,bool fullscreen)
  {
    GLFWwindow* window;

    glfwSetErrorCallback(glfw_error_callback);
    if (!glfwInit())
      return EXIT_FAILURE;

    glfwWindowHint(GLFW_SAMPLES, 8);
    glfwWindowHint(GLFW_CONTEXT_VERSION_MAJOR, 3);
    glfwWindowHint(GLFW_CONTEXT_VERSION_MINOR, 2);

    #ifdef __APPLE__
      glfwWindowHint(GLFW_OPENGL_PROFILE, GLFW_OPENGL_CORE_PROFILE);
      glfwWindowHint(GLFW_OPENGL_FORWARD_COMPAT, GL_TRUE);
    #endif

    if(fullscreen)
    {
      GLFWmonitor *monitor = glfwGetPrimaryMonitor();
      const GLFWvidmode *mode = glfwGetVideoMode(monitor);
      window = glfwCreateWindow(mode->width,mode->height,"libigl viewer",monitor,nullptr);
    }
    else
    {
      window = glfwCreateWindow(1280,800,"libigl viewer",nullptr,nullptr);
    }

    if (!window)
    {
      glfwTerminate();
      return EXIT_FAILURE;
    }

    glfwMakeContextCurrent(window);

    #ifndef __APPLE__
      glewExperimental = true;
      GLenum err = glewInit();
      if(GLEW_OK != err)
      {
        /* Problem: glewInit failed, something is seriously wrong. */
       fprintf(stderr, "Error: %s\n", glewGetErrorString(err));
      }
      glGetError(); // pull and savely ignonre unhandled errors like GL_INVALID_ENUM
      fprintf(stdout, "Status: Using GLEW %s\n", glewGetString(GLEW_VERSION));
    #endif

    #if defined(DEBUG) || defined(_DEBUG)
      int major, minor, rev;
      major = glfwGetWindowAttrib(window, GLFW_CONTEXT_VERSION_MAJOR);
      minor = glfwGetWindowAttrib(window, GLFW_CONTEXT_VERSION_MINOR);
      rev = glfwGetWindowAttrib(window, GLFW_CONTEXT_REVISION);
      printf("OpenGL version recieved: %d.%d.%d\n", major, minor, rev);
      printf("Supported OpenGL is %s\n", (const char*)glGetString(GL_VERSION));
      printf("Supported GLSL is %s\n", (const char*)glGetString(GL_SHADING_LANGUAGE_VERSION));
    #endif

    glfwSetInputMode(window,GLFW_CURSOR,GLFW_CURSOR_NORMAL);

    // Initialize FormScreen
    ngui = new nanogui::FormScreen();
    ngui->init(window);

    __viewer = this;

    // Register callbacks
    glfwSetKeyCallback(window, glfw_key_callback);
    glfwSetCursorPosCallback(window,glfw_mouse_move);
    glfwSetWindowSizeCallback(window,glfw_window_size);
    glfwSetMouseButtonCallback(window,glfw_mouse_press);
    glfwSetScrollCallback(window,glfw_mouse_scroll);
    glfwSetCharCallback(window,glfw_char_callback);
    glfwSetDropCallback(window,glfw_drop_callback);

    // Handle retina displays (windows and mac)
    int width, height;
    glfwGetFramebufferSize(window, &width, &height);

    int width_window, height_window;
    glfwGetWindowSize(window, &width_window, &height_window);

    highdpi = width/width_window;

    glfw_window_size(window,width_window,height_window);

    opengl.init();

    // Alec: It seems silly to overload launch to take a filename as an
    // argument. load_mesh_from_file has many side effects so it makes
    // debugging launch difficult.

    // Load the mesh passed as input
    if (filename.size() > 0)
    {
      load_mesh_from_file(filename.c_str());
    }

    core.align_camera_center(data.V,data.F);

    // Initialize IGL viewer
    init();

    // Rendering loop
    while (!glfwWindowShouldClose(window))
    {
      double tic = get_seconds();
      draw();

      glfwSwapBuffers(window);
      if(core.is_animating)
      {
        glfwPollEvents();
        // In microseconds
        double duration = 1000000.*(get_seconds()-tic);
        const double min_duration = 1000000./core.animation_max_fps;
        if(duration<min_duration)
        {
          std::this_thread::sleep_for(std::chrono::microseconds((int)(min_duration-duration)));
        }
      }
      else
      {
        glfwWaitEvents();
      }
    }

    opengl.free();
    core.shut();

    shutdown_plugins();

    glfwDestroyWindow(window);
    glfwTerminate();
    return EXIT_SUCCESS;
  }
} // end namespace
}<|MERGE_RESOLUTION|>--- conflicted
+++ resolved
@@ -78,28 +78,16 @@
 
 static void glfw_mouse_press(GLFWwindow* window, int button, int action, int modifier)
 {
-<<<<<<< HEAD
   bool tw_used = __viewer->ngui->mouseButtonEvent(window,button,action,modifier);
 
-  igl::Viewer::MouseButton mb;
+  igl::viewer::Viewer::MouseButton mb;
 
   if (button == GLFW_MOUSE_BUTTON_1)
-    mb = igl::Viewer::MouseButton::Left;
+    mb = igl::viewer::Viewer::MouseButton::Left;
   else if (button == GLFW_MOUSE_BUTTON_2)
-    mb = igl::Viewer::MouseButton::Right;
+    mb = igl::viewer::Viewer::MouseButton::Right;
   else //if (button == GLFW_MOUSE_BUTTON_3)
-    mb = igl::Viewer::MouseButton::Middle;
-=======
-  bool tw_used = TwEventMouseButtonGLFW(button, action);
-  igl::viewer::Viewer::MouseButton mb;
-
-  if (button == GLFW_MOUSE_BUTTON_1)
-    mb = igl::viewer::Viewer::IGL_LEFT;
-  else if (button == GLFW_MOUSE_BUTTON_2)
-    mb = igl::viewer::Viewer::IGL_RIGHT;
-  else //if (button == GLFW_MOUSE_BUTTON_3)
-    mb = igl::viewer::Viewer::IGL_MIDDLE;
->>>>>>> 471f0c9c
+    mb = igl::viewer::Viewer::MouseButton::Middle;
 
   if (action == GLFW_PRESS)
   {
@@ -362,7 +350,7 @@
 
       if (!(
             igl::readOBJ(
-              mesh_file_name_string, 
+              mesh_file_name_string,
               V, UV_V, corner_normals, F, UV_F, fNormIndices)))
         return false;
 
