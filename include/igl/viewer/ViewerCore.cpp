--- conflicted
+++ resolved
@@ -7,9 +7,6 @@
 // obtain one at http://mozilla.org/MPL/2.0/.
 
 #include "ViewerCore.h"
-<<<<<<< HEAD
-
-=======
 #include <igl/quat_to_mat.h>
 #include <igl/look_at.h>
 #include <igl/frustum.h>
@@ -17,99 +14,8 @@
 #include <igl/massmatrix.h>
 #include <igl/barycenter.h>
 #include <Eigen/Geometry>
->>>>>>> d2fe3e11
 #include <iostream>
-#include <Eigen/Geometry>
-
-<<<<<<< HEAD
-#include <igl/quat_to_mat.h>
-#include <igl/massmatrix.h>
-
-IGL_INLINE Eigen::Matrix4f lookAt (
-                        const Eigen::Vector3f& eye,
-                        const Eigen::Vector3f& center,
-                        const Eigen::Vector3f& up)
-{
-  Eigen::Vector3f f = (center - eye).normalized();
-  Eigen::Vector3f s = f.cross(up).normalized();
-  Eigen::Vector3f u = s.cross(f);
-
-  Eigen::Matrix4f Result = Eigen::Matrix4f::Identity();
-  Result(0,0) = s(0);
-  Result(0,1) = s(1);
-  Result(0,2) = s(2);
-  Result(1,0) = u(0);
-  Result(1,1) = u(1);
-  Result(1,2) = u(2);
-  Result(2,0) =-f(0);
-  Result(2,1) =-f(1);
-  Result(2,2) =-f(2);
-  Result(0,3) =-s.transpose() * eye;
-  Result(1,3) =-u.transpose() * eye;
-  Result(2,3) = f.transpose() * eye;
-  return Result;
-}
-
-IGL_INLINE Eigen::Matrix4f ortho(
-                       const float left,
-                       const float right,
-                       const float bottom,
-                       const float top,
-                       const float zNear,
-                       const float zFar
-                       )
-{
-  Eigen::Matrix4f Result = Eigen::Matrix4f::Identity();
-  Result(0,0) = 2.0f / (right - left);
-  Result(1,1) = 2.0f / (top - bottom);
-  Result(2,2) = - 2.0f / (zFar - zNear);
-  Result(0,3) = - (right + left) / (right - left);
-  Result(1,3) = - (top + bottom) / (top - bottom);
-  Result(2,3) = - (zFar + zNear) / (zFar - zNear);
-  return Result;
-}
-
-IGL_INLINE Eigen::Matrix4f frustum(
-                         const float left,
-                         const float right,
-                         const float bottom,
-                         const float top,
-                         const float nearVal,
-                         const float farVal)
-{
-  Eigen::Matrix4f Result = Eigen::Matrix4f::Zero();
-  Result(0,0) = (2.0f * nearVal) / (right - left);
-  Result(1,1) = (2.0f * nearVal) / (top - bottom);
-  Result(0,2) = (right + left) / (right - left);
-  Result(1,2) = (top + bottom) / (top - bottom);
-  Result(2,2) = -(farVal + nearVal) / (farVal - nearVal);
-  Result(3,2) = -1.0f;
-  Result(2,3) = -(2.0f * farVal * nearVal) / (farVal - nearVal);
-  return Result;
-}
-
-IGL_INLINE Eigen::Matrix4f scale(const Eigen::Matrix4f& m,
-                       const Eigen::Vector3f& v)
-{
-  Eigen::Matrix4f Result;
-  Result.col(0) = m.col(0).array() * v(0);
-  Result.col(1) = m.col(1).array() * v(1);
-  Result.col(2) = m.col(2).array() * v(2);
-  Result.col(3) = m.col(3);
-  return Result;
-}
-
-IGL_INLINE Eigen::Matrix4f translate(
-                          const Eigen::Matrix4f& m,
-                          const Eigen::Vector3f& v)
-{
-  Eigen::Matrix4f Result = m;
-  Result.col(3) = m.col(0).array() * v(0) + m.col(1).array() * v(1) + m.col(2).array() * v(2) + m.col(3).array();
-  return Result;
-}
-
-=======
->>>>>>> d2fe3e11
+
 #ifdef ENABLE_SERIALIZATION
 #include <igl/serialize.h>
 namespace igl {
