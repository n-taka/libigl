// This file is part of libigl, a simple c++ geometry processing library.
//
// Copyright (C) 2014 Christian Schüller <schuellchr@gmail.com>
//
// This Source Code Form is subject to the terms of the Mozilla Public License
// v. 2.0. If a copy of the MPL was not distributed with this file, You can
// obtain one at http://mozilla.org/MPL/2.0/.

#include "serialize_xml.h"

namespace igl
{
  namespace xml
  {
<<<<<<< HEAD
    serialize_xml(obj,"object",filename,false,true);
  }

  template <typename T>
  IGL_INLINE void serialize_xml(const T& obj,const std::string& objectName,const std::string& filename,bool binary,bool overwrite)
  {
    tinyxml2::XMLDocument* doc = new tinyxml2::XMLDocument();

    if(overwrite == false)
    {
      // Check if file exists
      tinyxml2::XMLError error = doc->LoadFile(filename.c_str());
      if(error != tinyxml2::XML_NO_ERROR)
      {
        doc->Clear();
      }
    }

    tinyxml2::XMLElement* element = doc->FirstChildElement("serialization");
    if(element == NULL)
    {
      element = doc->NewElement("serialization");
      doc->InsertEndChild(element);
    }

    serialize_xml(obj,objectName,doc,element,binary);

    // Save
    tinyxml2::XMLError error = doc->SaveFile(filename.c_str());
    if(error != tinyxml2::XML_NO_ERROR)
    {
      doc->PrintError();
    }

    delete doc;
  }

  template <typename T>
  IGL_INLINE void serialize_xml(const T& obj,const std::string& objectName,tinyxml2::XMLDocument* doc,tinyxml2::XMLElement* element,bool binary)
  {
    static_assert(serialization_xml::is_serializable<T>::value,"'igl::serialize_xml': type is not serializable");

    std::string name(objectName);
    serialization_xml::encodeXMLElementName(name);

    tinyxml2::XMLElement* child = element->FirstChildElement(name.c_str());

    if(child != NULL)
      element->DeleteChild(child);

    child = doc->NewElement(name.c_str());
    element->InsertEndChild(child);

    if(binary)
    {
      std::vector<char> buffer;
      serialize(obj,name,buffer);
      std::string data = serialization_xml::base64_encode(reinterpret_cast<const unsigned char*>(buffer.data()),buffer.size());

      child->SetAttribute("binary",true);

      serialization_xml::serialize(data,doc,element,name);
    }
    else
    {
      serialization_xml::serialize(obj,doc,element,name);
    }
  }

  template <typename T>
  IGL_INLINE void deserialize_xml(T& obj,const std::string& filename)
  {
    deserialize_xml(obj,"object",filename);
  }

  template <typename T>
  IGL_INLINE void deserialize_xml(T& obj,const std::string& objectName,const std::string& filename)
  {
    tinyxml2::XMLDocument* doc = new tinyxml2::XMLDocument();

    tinyxml2::XMLError error = doc->LoadFile(filename.c_str());
    if(error != tinyxml2::XML_NO_ERROR)
=======
    template <typename T>
    IGL_INLINE void serialize_xml(const T& obj,const std::string& filename)
>>>>>>> e1c5369c
    {
      serialize_xml(obj,"object",filename,false,true);
    }
  
    template <typename T>
    IGL_INLINE void serialize_xml(const T& obj,const std::string& objectName,const std::string& filename,bool binary,bool overwrite)
    {
      tinyxml2::XMLDocument* doc = new tinyxml2::XMLDocument();
  
      if(overwrite == false)
      {
        // Check if file exists
        tinyxml2::XMLError error = doc->LoadFile(filename.c_str());
        if(error != tinyxml2::XML_NO_ERROR)
        {
          doc->Clear();
        }
      }
  
      tinyxml2::XMLElement* element = doc->FirstChildElement("serialization");
      if(element == NULL)
      {
        element = doc->NewElement("serialization");
        doc->InsertEndChild(element);
      }
  
      serialize_xml(obj,objectName,doc,element,binary);
  
      // Save
      tinyxml2::XMLError error = doc->SaveFile(filename.c_str());
      if(error != tinyxml2::XML_NO_ERROR)
      {
        doc->PrintError();
      }
  
      delete doc;
    }
  
    template <typename T>
    IGL_INLINE void serialize_xml(const T& obj,const std::string& objectName,tinyxml2::XMLDocument* doc,tinyxml2::XMLElement* element,bool binary)
    {
      static_assert(serialization_xml::is_serializable<T>::value,"'igl::xml::serialize_xml': type is not serializable");
  
      std::string name(objectName);
      serialization_xml::encodeXMLElementName(name);
  
      tinyxml2::XMLElement* child = element->FirstChildElement(name.c_str());
      
      if(child != NULL)
        element->DeleteChild(child);
  
      child = doc->NewElement(name.c_str());
      element->InsertEndChild(child);
  
      if(binary)
      {
        std::vector<char> buffer;
        serialize(obj,name,buffer);
        std::string data = serialization_xml::base64_encode(reinterpret_cast<const unsigned char*>(buffer.data()),buffer.size());
        
        child->SetAttribute("binary",true);
  
        serialization_xml::serialize(data,doc,element,name);
      }
      else
      {
        serialization_xml::serialize(obj,doc,element,name);
      }
    }
<<<<<<< HEAD
  }

  IGL_INLINE bool XMLSerializable::PreSerialization() const
  {
    return true;
  }

  IGL_INLINE void XMLSerializable::PostSerialization() const
  {
  }

  IGL_INLINE bool XMLSerializable::PreDeserialization()
  {
    return true;
  }

  IGL_INLINE void XMLSerializable::PostDeserialization()
  {
  }

  IGL_INLINE void XMLSerializable::Serialize(std::vector<char>& buffer) const
  {
    if(this->PreSerialization())
=======
  
    template <typename T>
    IGL_INLINE void deserialize_xml(T& obj,const std::string& filename)
    {
      deserialize_xml(obj,"object",filename);
    }
  
    template <typename T>
    IGL_INLINE void deserialize_xml(T& obj,const std::string& objectName,const std::string& filename)
>>>>>>> e1c5369c
    {
      tinyxml2::XMLDocument* doc = new tinyxml2::XMLDocument();
  
      tinyxml2::XMLError error = doc->LoadFile(filename.c_str());
      if(error != tinyxml2::XML_NO_ERROR)
      {
        std::cerr << "File not found!" << std::endl;
        doc->PrintError();
        doc = NULL;
      }
      else
      {
        tinyxml2::XMLElement* element = doc->FirstChildElement("serialization");
        if(element == NULL)
        {
          std::cerr << "Name of object not found! Initialized with default value." << std::endl;
          obj = T();
        }
        else
        {
          deserialize_xml(obj,objectName,doc,element);
        }
  
        delete doc;
      }
    }
  
    template <typename T>
    IGL_INLINE void deserialize_xml(T& obj,const std::string& objectName,const tinyxml2::XMLDocument* doc,const tinyxml2::XMLElement* element)
    {
      static_assert(serialization::is_serializable<T>::value,"'igl::xml::deserialize_xml': type is not deserializable");
  
      std::string name(objectName);
      serialization_xml::encodeXMLElementName(name);
  
      const tinyxml2::XMLElement* child = element->FirstChildElement(name.c_str());
      if(child != NULL)
      {
        bool isBinary = false;
        const tinyxml2::XMLAttribute* attr = child->FindAttribute("binary");
        if(attr != NULL)
        {
          std::string code;
          serialization_xml::deserialize(code,doc,element,name);
          std::string decoded = serialization_xml::base64_decode(code);
  
          std::vector<char> buffer;
          std::copy(decoded.c_str(),decoded.c_str()+decoded.length(),std::back_inserter(buffer));
  
          deserialize(obj,name,buffer);
        }
        else
        {
          serialization_xml::deserialize(obj,doc,element,name);
        }
      }
    }
  
    IGL_INLINE bool XMLSerializable::PreSerialization() const
    { 
      return true;
    }
    
    IGL_INLINE void XMLSerializable::PostSerialization() const
    {
    }
    
    IGL_INLINE bool XMLSerializable::PreDeserialization()
    { 
      return true;
    }
  
    IGL_INLINE void XMLSerializable::PostDeserialization() 
    {
    }
  
    IGL_INLINE void XMLSerializable::Serialize(std::vector<char>& buffer) const
    {
      if(this->PreSerialization())
      {
        if(initialized == false)
        {
          objects.clear();
          (const_cast<XMLSerializable*>(this))->InitSerialization();
          initialized = true;
        }
  
        for(unsigned int i=0;i<objects.size();i++)
          objects[i]->Serialize(buffer);
  
        this->PostSerialization();
      }
    }
  
    IGL_INLINE void XMLSerializable::Deserialize(const std::vector<char>& buffer)
    {
      if(this->PreDeserialization())
      {
        if(initialized == false)
        {
          objects.clear();
          (const_cast<XMLSerializable*>(this))->InitSerialization();
          initialized = true;
        }
  
        for(unsigned int i=0;i<objects.size();i++)
          objects[i]->Deserialize(buffer);
  
        this->PostDeserialization();
      }
    }
  
    IGL_INLINE void XMLSerializable::Serialize(tinyxml2::XMLDocument* doc,tinyxml2::XMLElement* element) const
    {
      if(this->PreSerialization())
      {
        if(initialized == false)
        {
          objects.clear();
          (const_cast<XMLSerializable*>(this))->InitSerialization();
          initialized = true;
        }
  
        for(unsigned int i=0;i<objects.size();i++)
          objects[i]->Serialize(doc,element);
  
        this->PostSerialization();
      }
    }
  
    IGL_INLINE void XMLSerializable::Deserialize(const tinyxml2::XMLDocument* doc,const tinyxml2::XMLElement* element)
    {
      if(this->PreDeserialization())
      {
        if(initialized == false)
        {
          objects.clear();
          (const_cast<XMLSerializable*>(this))->InitSerialization();
          initialized = true;
        }
  
        for(unsigned int i=0;i<objects.size();i++)
          objects[i]->Deserialize(doc,element);
  
        this->PostDeserialization();
      }
    }
  
    IGL_INLINE XMLSerializable::XMLSerializable()
    {
      initialized = false;
    }
  
    IGL_INLINE XMLSerializable::XMLSerializable(const XMLSerializable& obj)
    {
      initialized = false;
      objects.clear();
    }
  
    IGL_INLINE XMLSerializable::~XMLSerializable()
    {
      initialized = false;
      objects.clear();
    }
  
  
    IGL_INLINE XMLSerializable& XMLSerializable::operator=(const XMLSerializable& obj)
    {
      if(this != &obj)
      {
        if(initialized)
        {
          initialized = false;
          objects.clear();
        }
      }
      return *this;
    }
  
    template <typename T>
    IGL_INLINE void XMLSerializable::Add(T& obj,std::string name,bool binary)
    {
      XMLSerializationObject<T>* object = new XMLSerializationObject<T>();
      object->Binary = binary;
      object->Name = name;
      object->Object = &obj;
  
      objects.push_back(object);
    }
  
    namespace serialization_xml
    {
      // fundamental types
  
      template <typename T>
      IGL_INLINE typename std::enable_if<std::is_fundamental<T>::value>::type serialize(const T& obj,tinyxml2::XMLDocument* doc,tinyxml2::XMLElement* element,const std::string& name)
      {
        tinyxml2::XMLElement* child = getElement(doc,element,name.c_str());
        child->SetAttribute("val",obj);
      }
  
      template <typename T>
      IGL_INLINE typename std::enable_if<std::is_fundamental<T>::value>::type deserialize(T& obj,const tinyxml2::XMLDocument* doc,const tinyxml2::XMLElement* element,const std::string& name)
      {
        const tinyxml2::XMLElement* child = element->FirstChildElement(name.c_str());
        if(child != NULL)
        {
          getAttribute(child->Attribute("val"),obj);
        }
        else
        {
          obj = T();
        }
      }
  
      // std::string
  
      IGL_INLINE void serialize(const std::string& obj,tinyxml2::XMLDocument* doc,tinyxml2::XMLElement* element,const std::string& name)
      {
        tinyxml2::XMLElement* child = getElement(doc,element,name.c_str());
        child->SetAttribute("val",obj.c_str());
      }
  
      IGL_INLINE void deserialize(std::string& obj,const tinyxml2::XMLDocument* doc,const tinyxml2::XMLElement* element,const std::string& name)
      {
        const tinyxml2::XMLElement* child = element->FirstChildElement(name.c_str());
        if(child != NULL)
        {
          getAttribute(child->Attribute("val"),obj);
        }
        else
        {
          obj = std::string("");
        }
      }
  
      // Serializable
  
      template <typename T>
      IGL_INLINE typename std::enable_if<std::is_base_of<XMLSerializableBase,T>::value>::type serialize(const T& obj,tinyxml2::XMLDocument* doc,tinyxml2::XMLElement* element,const std::string& name)
      {
        // Serialize object implementing Serializable interface
        const XMLSerializableBase& object = dynamic_cast<const XMLSerializableBase&>(obj);
  
        tinyxml2::XMLElement* child = getElement(doc,element,name.c_str());
        object.Serialize(doc,child);
      }
  
      template <typename T>
      IGL_INLINE typename std::enable_if<std::is_base_of<XMLSerializableBase,T>::value>::type deserialize(T& obj,const tinyxml2::XMLDocument* doc,const tinyxml2::XMLElement* element,const std::string& name)
      {
        const tinyxml2::XMLElement* child = element->FirstChildElement(name.c_str());
  
        if(child != NULL)
        {
          obj.Deserialize(doc,child);
        }
        else
        {
          obj = T();
        }
      }
  
      // STL containers
  
      template <typename T1,typename T2>
      IGL_INLINE void serialize(const std::pair<T1,T2>& obj,tinyxml2::XMLDocument* doc,tinyxml2::XMLElement* element,const std::string& name)
      {
        tinyxml2::XMLElement* pair = getElement(doc,element,name.c_str());
        serialize(obj.first,doc,pair,"first");
        serialize(obj.second,doc,pair,"second");
      }
  
      template <typename T1,typename T2>
      IGL_INLINE void deserialize(std::pair<T1,T2>& obj,const tinyxml2::XMLDocument* doc,const tinyxml2::XMLElement* element,const std::string& name)
      {
        const tinyxml2::XMLElement* child = element->FirstChildElement(name.c_str());
        if(child != NULL)
        {
          deserialize(obj.first,doc,child,"first");
          deserialize(obj.second,doc,child,"second");
        }
        else
        {
          obj.first = T1();
          obj.second = T2();
        }
      }
  
      template <typename T1,typename T2>
      IGL_INLINE void serialize(const std::vector<T1,T2>& obj,tinyxml2::XMLDocument* doc,tinyxml2::XMLElement* element,const std::string& name)
      {
        tinyxml2::XMLElement* vector = getElement(doc,element,name.c_str());
        vector->SetAttribute("size",(unsigned int)obj.size());
  
        std::stringstream num;
        for(unsigned int i=0;i<obj.size();i++)
        {
          num.str("");
          num << "value" << i;
          serialize(obj[i],doc,vector,num.str());
        }
      }
  
      template <typename T1,typename T2>
      IGL_INLINE void deserialize(std::vector<T1,T2>& obj,const tinyxml2::XMLDocument* doc,const tinyxml2::XMLElement* element,const std::string& name)
      {
        obj.clear();
  
        const tinyxml2::XMLElement* child = element->FirstChildElement(name.c_str());
        if(child != NULL)
        {
          unsigned int size = child->UnsignedAttribute("size");
          obj.resize(size);
  
          std::stringstream num;
          for(unsigned int i=0;i<size;i++)
          {
            num.str("");
            num << "value" << i;
  
            deserialize(obj[i],doc,child,num.str());
          }
        }
        else
        {
          obj.clear();
        }
      }
  
      template <typename T>
      IGL_INLINE void serialize(const std::set<T>& obj,tinyxml2::XMLDocument* doc,tinyxml2::XMLElement* element,const std::string& name)
      {
        tinyxml2::XMLElement* set = getElement(doc,element,name.c_str());
        set->SetAttribute("size",(unsigned int)obj.size());
  
        std::stringstream num;
        typename std::set<T>::iterator iter = obj.begin();
        for(int i=0;iter!=obj.end();iter++,i++)
        {
          num.str("");
          num << "value" << i;
          serialize((T)*iter,doc,set,num.str());
        }
      }
  
      template <typename T>
      IGL_INLINE void deserialize(std::set<T>& obj,const tinyxml2::XMLDocument* doc,const tinyxml2::XMLElement* element,const std::string& name)
      {
        obj.clear();
  
        const tinyxml2::XMLElement* child = element->FirstChildElement(name.c_str());
        if(child != NULL)
        {
          unsigned int size = child->UnsignedAttribute("size");
  
          std::stringstream num;
          typename std::set<T>::iterator iter = obj.begin();
          for(int i=0;i<size;i++)
          {
            num.str("");
            num << "value" << i;
  
            T val;
            deserialize(val,doc,child,num.str());
            obj.insert(val);
          }
        }
        else
        {
          obj.clear();
        }
      }
  
      template <typename T1,typename T2>
      IGL_INLINE void serialize(const std::map<T1,T2>& obj,tinyxml2::XMLDocument* doc,tinyxml2::XMLElement* element,const std::string& name)
      {
        tinyxml2::XMLElement* map = getElement(doc,element,name.c_str());
        map->SetAttribute("size",(unsigned int)obj.size());
  
        std::stringstream num;
        typename std::map<T1,T2>::const_iterator iter = obj.cbegin();
        for(int i=0;iter!=obj.end();iter++,i++)
        {
          num.str("");
          num << "value" << i;
          serialize((std::pair<T1,T2>)*iter,doc,map,num.str());
        }
      }
  
      template <typename T1,typename T2>
      IGL_INLINE void deserialize(std::map<T1,T2>& obj,const tinyxml2::XMLDocument* doc,const tinyxml2::XMLElement* element,const std::string& name)
      {
        obj.clear();
  
        const tinyxml2::XMLElement* child = element->FirstChildElement(name.c_str());
        if(child != NULL)
        {
          unsigned int size = child->UnsignedAttribute("size");
  
          std::stringstream num;
          typename std::map<T1,T2>::iterator iter = obj.begin();
          for(int i=0;i<size;i++)
          {
            num.str("");
            num << "value" << i;
  
            std::pair<T1,T2> pair;
            deserialize(pair,doc,child,num.str());
            obj.insert(pair);
          }
        }
        else
        {
          obj.clear();
        }
      }
  
      // Eigen types
      template<typename T,int R,int C,int P,int MR,int MC>
      IGL_INLINE void serialize(const Eigen::Matrix<T,R,C,P,MR,MC>& obj,tinyxml2::XMLDocument* doc,tinyxml2::XMLElement* element,const std::string& name)
      {
        tinyxml2::XMLElement* matrix = getElement(doc,element,name.c_str());
  
        const unsigned int rows = obj.rows();
        const unsigned int cols = obj.cols();
  
        matrix->SetAttribute("rows",rows);
        matrix->SetAttribute("cols",cols);
  
        char buffer[200];
        std::stringstream ms;
        ms << "\n";
        for(unsigned int r=0;r<rows;r++)
        {
          for(unsigned int c=0;c<cols;c++)
          {
            tinyxml2::XMLUtil::ToStr(obj(r,c),buffer,200);
            ms << buffer << ",";
          }
          ms << "\n";
        }
  
        std::string mString = ms.str();
        if(mString.size() > 1)
          mString[mString.size()-2] = '\0';
  
        matrix->SetAttribute("matrix",mString.c_str());
      }
  
      template<typename T,int R,int C,int P,int MR,int MC>
      IGL_INLINE void deserialize(Eigen::Matrix<T,R,C,P,MR,MC>& obj,const tinyxml2::XMLDocument* doc,const tinyxml2::XMLElement* element,const std::string& name)
      {
        const tinyxml2::XMLElement* child = element->FirstChildElement(name.c_str());
        bool initialized = false;
        if(child != NULL)
        {
          const unsigned int rows = child->UnsignedAttribute("rows");
          const unsigned int cols = child->UnsignedAttribute("cols");
  
          if(rows > 0 && cols > 0)
          {
            obj.resize(rows,cols);
  
            const tinyxml2::XMLAttribute* attribute = child->FindAttribute("matrix");
            if(attribute != NULL)
            {
              std::string matTemp;
              getAttribute(attribute->Value(),matTemp);
  
              std::string line,srows,scols;
              std::stringstream mats;
              mats << matTemp;
  
              int r=0;
              std::string val;
              // for each line
              getline(mats,line);
              while(getline(mats,line))
              {
                // get current line
                std::stringstream liness(line);
  
                for(unsigned int c=0;c<cols-1;c++)
                {
                  // split line
                  getline(liness,val,',');
  
                  // push pack the data if any
                  if(!val.empty())
                    getAttribute(val.c_str(),obj.coeffRef(r,c));
                }
  
                getline(liness,val);
                getAttribute(val.c_str(),obj.coeffRef(r,cols-1));
  
                r++;
              }
              initialized = true;
            }
          }
        }
  
        if(!initialized)
        {
          obj = Eigen::Matrix<T,R,C,P,MR,MC>();
        }
      }
  
      template<typename T,int P,typename I>
      IGL_INLINE void serialize(const Eigen::SparseMatrix<T,P,I>& obj,tinyxml2::XMLDocument* doc,tinyxml2::XMLElement* element,const std::string& name)
      {
        tinyxml2::XMLElement* matrix = getElement(doc,element,name.c_str());
  
        const unsigned int rows = obj.rows();
        const unsigned int cols = obj.cols();
  
        matrix->SetAttribute("rows",rows);
        matrix->SetAttribute("cols",cols);
  
        char buffer[200];
        std::stringstream ms;
        ms << "\n";
        for(int k=0;k<obj.outerSize();++k)
        {
          for(typename Eigen::SparseMatrix<T,P,I>::InnerIterator it(obj,k);it;++it)
          {
            tinyxml2::XMLUtil::ToStr(it.value(),buffer,200);
            ms << it.row() << "," << it.col() << "," << buffer << "\n";
          }
        }
  
        std::string mString = ms.str();
        if(mString.size() > 0)
          mString[mString.size()-1] = '\0';
  
        matrix->SetAttribute("matrix",mString.c_str());
      }
  
      template<typename T,int P,typename I>
      IGL_INLINE void deserialize(Eigen::SparseMatrix<T,P,I>& obj,const tinyxml2::XMLDocument* doc,const tinyxml2::XMLElement* element,const std::string& name)
      {
        const tinyxml2::XMLElement* child = element->FirstChildElement(name.c_str());
        bool initialized = false;
        if(child != NULL)
        {
          const unsigned int rows = child->UnsignedAttribute("rows");
          const unsigned int cols = child->UnsignedAttribute("cols");
  
          if(rows > 0 && cols > 0)
          {
            obj.resize(rows,cols);
            obj.setZero();
  
            const tinyxml2::XMLAttribute* attribute = child->FindAttribute("matrix");
            if(attribute != NULL)
            {
              std::string matTemp;
              getAttribute(attribute->Value(),matTemp);
  
              std::string line,srows,scols;
              std::stringstream mats;
              mats << matTemp;
  
              std::vector<Eigen::Triplet<T,I> > triplets;
              int r=0;
              std::string val;
  
              // for each line
              getline(mats,line);
              while(getline(mats,line))
              {
                // get current line
                std::stringstream liness(line);
  
                // row
                getline(liness,val,',');
                int row = atoi(val.c_str());
                // col
                getline(liness,val,',');
                int col = atoi(val.c_str());
                // val
                getline(liness,val);
                T value;
                getAttribute(val.c_str(),value);
  
                triplets.push_back(Eigen::Triplet<T,I>(row,col,value));
  
                r++;
              }
  
              obj.setFromTriplets(triplets.begin(),triplets.end());
              initialized = true;
            }
          }
        }
  
        if(!initialized)
        {
          obj = Eigen::SparseMatrix<T,P,I>();
        }
      }
  
      // pointers
  
      template <typename T>
      IGL_INLINE typename std::enable_if<std::is_pointer<T>::value>::type serialize(const T& obj,tinyxml2::XMLDocument* doc,tinyxml2::XMLElement* element,const std::string& name)
      {
        tinyxml2::XMLElement* pointer = getElement(doc,element,name.c_str());
  
        bool isNullPtr = (obj == NULL);
  
        pointer->SetAttribute("isNullPtr",isNullPtr);
  
        if(isNullPtr == false)
          serialization_xml::serialize(*obj,doc,element,name);
      }
  
      template <typename T>
      IGL_INLINE typename std::enable_if<std::is_pointer<T>::value>::type deserialize(T& obj,const tinyxml2::XMLDocument* doc,const tinyxml2::XMLElement* element,const std::string& name)
      {
        const tinyxml2::XMLElement* child = element->FirstChildElement(name.c_str());
        if(child != NULL)
        {
          bool isNullPtr = child->BoolAttribute("isNullPtr");
  
          if(isNullPtr)
          {
            if(obj != NULL)
            {
              std::cout << "deserialization: possible memory leak for '" << typeid(obj).name() << "'" << std::endl;
              obj = NULL;
            }
          }
          else
          {
            if(obj != NULL)
              std::cout << "deserialization: possible memory leak for '" << typeid(obj).name() << "'" << std::endl;
  
            obj = new typename std::remove_pointer<T>::type();
  
            serialization_xml::deserialize(*obj,doc,element,name);
          }
        }
      }
  
      // helper functions
  
      IGL_INLINE tinyxml2::XMLElement* getElement(tinyxml2::XMLDocument* doc,tinyxml2::XMLElement* element,const std::string& name)
      {
        tinyxml2::XMLElement* child = element->FirstChildElement(name.c_str());
        if(child == NULL)
        {
          child = doc->NewElement(name.c_str());
          element->InsertEndChild(child);
        }
        return child;
      }
  
      IGL_INLINE void getAttribute(const char* src,bool& dest)
      {
        tinyxml2::XMLUtil::ToBool(src,&dest);
      }
  
      IGL_INLINE void getAttribute(const char* src,char& dest)
      {
        dest = (char)atoi(src);
      }
  
      IGL_INLINE void getAttribute(const char* src,std::string& dest)
      {
        dest = src;
      }
  
      IGL_INLINE void getAttribute(const char* src,float& dest)
      {
        tinyxml2::XMLUtil::ToFloat(src,&dest);
      }
  
      IGL_INLINE void getAttribute(const char* src,double& dest)
      {
        tinyxml2::XMLUtil::ToDouble(src,&dest);
      }
  
      template<typename T>
      IGL_INLINE typename std::enable_if<std::is_integral<T>::value && std::is_unsigned<T>::value>::type getAttribute(const char* src,T& dest)
      {
        unsigned int val;
        tinyxml2::XMLUtil::ToUnsigned(src,&val);
        dest = (T)val;
      }
  
      template<typename T>
      IGL_INLINE typename std::enable_if<std::is_integral<T>::value && !std::is_unsigned<T>::value>::type getAttribute(const char* src,T& dest)
      {
        int val;
        tinyxml2::XMLUtil::ToInt(src,&val);
        dest = (T)val;
      }
  
      // tinyXML2 related stuff
      static const int numForbiddenChars = 8;
      static const char forbiddenChars[] ={' ','/','~','#','&','>','<','='};
  
      IGL_INLINE void replaceSubString(std::string& str,const std::string& search,const std::string& replace)
      {
        size_t pos = 0;
        while((pos = str.find(search,pos)) != std::string::npos)
        {
          str.replace(pos,search.length(),replace);
          pos += replace.length();
        }
      }
  
      IGL_INLINE void encodeXMLElementName(std::string& name)
      {
        // must not start with a digit
        if(isdigit(*name.begin()))
        {
          name = ":::" + name;
        }
  
        std::stringstream stream;
        for(int i=0;i<numForbiddenChars;i++)
        {
          std::string search;
          search = forbiddenChars[i];
          std::stringstream replaces;
          replaces << ":" << (int)forbiddenChars[i];
          std::string replace = replaces.str();
  
          replaceSubString(name,search,replace);
        }
      }
  
      IGL_INLINE void decodeXMLElementName(std::string& name)
      {
        if(name.find("::",0) == 0)
          name.replace(0,3,"");
  
        for(auto chr : forbiddenChars)
        {
          std::stringstream searchs;
          searchs << ":" << (int)chr;
          std::string search = searchs.str();
          std::string replace;
          replace = chr;
  
          replaceSubString(name,search,replace);
        }
      }
  
     /* Copyright(C) 2004-2008 Ren� Nyffenegger
  
        This source code is provided 'as-is',without any express or implied
        warranty.In no event will the author be held liable for any damages
        arising from the use of this software.
  
        Permission is granted to anyone to use this software for any purpose,
        including commercial applications,and to alter it and redistribute it
        freely,subject to the following restrictions:
  
        1. The origin of this source code must not be misrepresented; you must not
        claim that you wrote the original source code.If you use this source code
        in a product,an acknowledgment in the product documentation would be
        appreciated but is not required.
  
        2. Altered source versions must be plainly marked as such,and must not be
        misrepresented as being the original source code.
  
        3. This notice may not be removed or altered from any source distribution.
  
        Ren� Nyffenegger rene.nyffenegger@adp-gmbh.ch
        */
  
      static const std::string base64_chars =
        "ABCDEFGHIJKLMNOPQRSTUVWXYZ"
        "abcdefghijklmnopqrstuvwxyz"
        "0123456789+/";
  
      static inline bool is_base64(unsigned char c) {
        return (isalnum(c) || (c == '+') || (c == '/'));
      }
  
      std::string base64_encode(unsigned char const* bytes_to_encode,unsigned int in_len)
      {
        std::string ret;
        int i = 0;
        int j = 0;
        unsigned char char_array_3[3];
        unsigned char char_array_4[4];
  
        while(in_len--) {
          char_array_3[i++] = *(bytes_to_encode++);
          if(i == 3) {
            char_array_4[0] = (char_array_3[0] & 0xfc) >> 2;
            char_array_4[1] = ((char_array_3[0] & 0x03) << 4) + ((char_array_3[1] & 0xf0) >> 4);
            char_array_4[2] = ((char_array_3[1] & 0x0f) << 2) + ((char_array_3[2] & 0xc0) >> 6);
            char_array_4[3] = char_array_3[2] & 0x3f;
  
            for(i = 0; (i <4) ; i++)
              ret += base64_chars[char_array_4[i]];
  
            i = 0;
          }
        }
  
        if(i)
        {
          for(j = i; j < 3; j++)
            char_array_3[j] = '\0';
  
          char_array_4[0] = (char_array_3[0] & 0xfc) >> 2;
          char_array_4[1] = ((char_array_3[0] & 0x03) << 4) + ((char_array_3[1] & 0xf0) >> 4);
          char_array_4[2] = ((char_array_3[1] & 0x0f) << 2) + ((char_array_3[2] & 0xc0) >> 6);
          char_array_4[3] = char_array_3[2] & 0x3f;
  
          for(j = 0; (j < i + 1); j++)
            ret += base64_chars[char_array_4[j]];
  
          while((i++ < 3))
            ret += '=';
        }
  
        return ret;
      }
  
      std::string base64_decode(std::string const& encoded_string)
      {
        int in_len = encoded_string.size();
        int i = 0;
        int j = 0;
        int in_ = 0;
        unsigned char char_array_4[4],char_array_3[3];
        std::string ret;
  
        // construct fast lookup table
        // added by Christian Sch�ller (schuellc@inf.ethz.ch)
        int charLookup[200];
        for(int i=0;i<(int)(base64_chars.length());i++)
          charLookup[(int)base64_chars[i]] = i;
  
        while(in_len-- && (encoded_string[in_] != '=') && is_base64(encoded_string[in_])) {
          char_array_4[i++] = encoded_string[in_]; in_++;
          if(i ==4) {
            for(i = 0; i <4; i++)
              char_array_4[i] = charLookup[char_array_4[i]]; // new fast lookup
            //char_array_4[i] = base64_chars.find(char_array_4[i]); // original version
  
            char_array_3[0] = (char_array_4[0] << 2) + ((char_array_4[1] & 0x30) >> 4);
            char_array_3[1] = ((char_array_4[1] & 0xf) << 4) + ((char_array_4[2] & 0x3c) >> 2);
            char_array_3[2] = ((char_array_4[2] & 0x3) << 6) + char_array_4[3];
  
            for(i = 0; (i < 3); i++)
              ret += char_array_3[i];
  
            i = 0;
          }
        }
  
        if(i) {
          for(j = i; j <4; j++)
            char_array_4[j] = 0;
  
          for(j = 0; j <4; j++)
            char_array_4[j] = base64_chars.find(char_array_4[j]);
  
          char_array_3[0] = (char_array_4[0] << 2) + ((char_array_4[1] & 0x30) >> 4);
          char_array_3[1] = ((char_array_4[1] & 0xf) << 4) + ((char_array_4[2] & 0x3c) >> 2);
          char_array_3[2] = ((char_array_4[2] & 0x3) << 6) + char_array_4[3];
  
          for(j = 0; (j < i - 1);
            j++) ret += char_array_3[j];
        }
  
        return ret;
      }
    }
  }
}

#ifdef IGL_STATIC_LIBRARY
// Explicit template specialization
<<<<<<< HEAD
template void igl::serialize_xml<std::vector<float, std::allocator<float> > >(std::vector<float, std::allocator<float> > const&, std::basic_string<char, std::char_traits<char>, std::allocator<char> > const&, std::basic_string<char, std::char_traits<char>, std::allocator<char> > const&, bool, bool);
template void igl::deserialize_xml<std::vector<float, std::allocator<float> > >(std::vector<float, std::allocator<float> >&, std::basic_string<char, std::char_traits<char>, std::allocator<char> > const&, std::basic_string<char, std::char_traits<char>, std::allocator<char> > const&);
template void igl::deserialize_xml<Eigen::Matrix<double, -1, 3, 0, -1, 3> >(Eigen::Matrix<double, -1, 3, 0, -1, 3>&, std::basic_string<char, std::char_traits<char>, std::allocator<char> > const&, std::basic_string<char, std::char_traits<char>, std::allocator<char> > const&);
template void igl::deserialize_xml<Eigen::Matrix<double, -1, -1, 0, -1, -1> >(Eigen::Matrix<double, -1, -1, 0, -1, -1>&, std::basic_string<char, std::char_traits<char>, std::allocator<char> > const&, std::basic_string<char, std::char_traits<char>, std::allocator<char> > const&);
template void igl::deserialize_xml<Eigen::Matrix<float, 3, 1, 0, 3, 1> >(Eigen::Matrix<float, 3, 1, 0, 3, 1>&, std::basic_string<char, std::char_traits<char>, std::allocator<char> > const&, std::basic_string<char, std::char_traits<char>, std::allocator<char> > const&);
template void igl::deserialize_xml<Eigen::Matrix<float, 4, 1, 0, 4, 1> >(Eigen::Matrix<float, 4, 1, 0, 4, 1>&, std::basic_string<char, std::char_traits<char>, std::allocator<char> > const&, std::basic_string<char, std::char_traits<char>, std::allocator<char> > const&);
template void igl::deserialize_xml<Eigen::Matrix<int, -1, 1, 0, -1, 1> >(Eigen::Matrix<int, -1, 1, 0, -1, 1>&, std::basic_string<char, std::char_traits<char>, std::allocator<char> > const&, std::basic_string<char, std::char_traits<char>, std::allocator<char> > const&);
template void igl::deserialize_xml<std::basic_string<char, std::char_traits<char>, std::allocator<char> > >(std::basic_string<char, std::char_traits<char>, std::allocator<char> >&, std::basic_string<char, std::char_traits<char>, std::allocator<char> > const&, std::basic_string<char, std::char_traits<char>, std::allocator<char> > const&);
template void igl::deserialize_xml<std::vector<Eigen::Matrix<double, -1, -1, 0, -1, -1>, std::allocator<Eigen::Matrix<double, -1, -1, 0, -1, -1> > > >(std::vector<Eigen::Matrix<double, -1, -1, 0, -1, -1>, std::allocator<Eigen::Matrix<double, -1, -1, 0, -1, -1> > >&, std::basic_string<char, std::char_traits<char>, std::allocator<char> > const&, std::basic_string<char, std::char_traits<char>, std::allocator<char> > const&);
template void igl::deserialize_xml<bool>(bool&, std::basic_string<char, std::char_traits<char>, std::allocator<char> > const&, std::basic_string<char, std::char_traits<char>, std::allocator<char> > const&);
template void igl::deserialize_xml<double>(double&, std::basic_string<char, std::char_traits<char>, std::allocator<char> > const&, std::basic_string<char, std::char_traits<char>, std::allocator<char> > const&);
template void igl::deserialize_xml<float>(float&, std::basic_string<char, std::char_traits<char>, std::allocator<char> > const&, std::basic_string<char, std::char_traits<char>, std::allocator<char> > const&);
template void igl::deserialize_xml<int>(int&, std::basic_string<char, std::char_traits<char>, std::allocator<char> > const&, std::basic_string<char, std::char_traits<char>, std::allocator<char> > const&);
=======
template void igl::xml::serialize_xml<std::vector<float, std::allocator<float> > >(std::vector<float, std::allocator<float> > const&, std::basic_string<char, std::char_traits<char>, std::allocator<char> > const&, std::basic_string<char, std::char_traits<char>, std::allocator<char> > const&, bool, bool);
template void igl::xml::deserialize_xml<std::vector<float, std::allocator<float> > >(std::vector<float, std::allocator<float> >&, std::basic_string<char, std::char_traits<char>, std::allocator<char> > const&, std::basic_string<char, std::char_traits<char>, std::allocator<char> > const&);
>>>>>>> e1c5369c
#endif<|MERGE_RESOLUTION|>--- conflicted
+++ resolved
@@ -12,93 +12,8 @@
 {
   namespace xml
   {
-<<<<<<< HEAD
-    serialize_xml(obj,"object",filename,false,true);
-  }
-
-  template <typename T>
-  IGL_INLINE void serialize_xml(const T& obj,const std::string& objectName,const std::string& filename,bool binary,bool overwrite)
-  {
-    tinyxml2::XMLDocument* doc = new tinyxml2::XMLDocument();
-
-    if(overwrite == false)
-    {
-      // Check if file exists
-      tinyxml2::XMLError error = doc->LoadFile(filename.c_str());
-      if(error != tinyxml2::XML_NO_ERROR)
-      {
-        doc->Clear();
-      }
-    }
-
-    tinyxml2::XMLElement* element = doc->FirstChildElement("serialization");
-    if(element == NULL)
-    {
-      element = doc->NewElement("serialization");
-      doc->InsertEndChild(element);
-    }
-
-    serialize_xml(obj,objectName,doc,element,binary);
-
-    // Save
-    tinyxml2::XMLError error = doc->SaveFile(filename.c_str());
-    if(error != tinyxml2::XML_NO_ERROR)
-    {
-      doc->PrintError();
-    }
-
-    delete doc;
-  }
-
-  template <typename T>
-  IGL_INLINE void serialize_xml(const T& obj,const std::string& objectName,tinyxml2::XMLDocument* doc,tinyxml2::XMLElement* element,bool binary)
-  {
-    static_assert(serialization_xml::is_serializable<T>::value,"'igl::serialize_xml': type is not serializable");
-
-    std::string name(objectName);
-    serialization_xml::encodeXMLElementName(name);
-
-    tinyxml2::XMLElement* child = element->FirstChildElement(name.c_str());
-
-    if(child != NULL)
-      element->DeleteChild(child);
-
-    child = doc->NewElement(name.c_str());
-    element->InsertEndChild(child);
-
-    if(binary)
-    {
-      std::vector<char> buffer;
-      serialize(obj,name,buffer);
-      std::string data = serialization_xml::base64_encode(reinterpret_cast<const unsigned char*>(buffer.data()),buffer.size());
-
-      child->SetAttribute("binary",true);
-
-      serialization_xml::serialize(data,doc,element,name);
-    }
-    else
-    {
-      serialization_xml::serialize(obj,doc,element,name);
-    }
-  }
-
-  template <typename T>
-  IGL_INLINE void deserialize_xml(T& obj,const std::string& filename)
-  {
-    deserialize_xml(obj,"object",filename);
-  }
-
-  template <typename T>
-  IGL_INLINE void deserialize_xml(T& obj,const std::string& objectName,const std::string& filename)
-  {
-    tinyxml2::XMLDocument* doc = new tinyxml2::XMLDocument();
-
-    tinyxml2::XMLError error = doc->LoadFile(filename.c_str());
-    if(error != tinyxml2::XML_NO_ERROR)
-=======
     template <typename T>
     IGL_INLINE void serialize_xml(const T& obj,const std::string& filename)
->>>>>>> e1c5369c
     {
       serialize_xml(obj,"object",filename,false,true);
     }
@@ -168,31 +83,6 @@
         serialization_xml::serialize(obj,doc,element,name);
       }
     }
-<<<<<<< HEAD
-  }
-
-  IGL_INLINE bool XMLSerializable::PreSerialization() const
-  {
-    return true;
-  }
-
-  IGL_INLINE void XMLSerializable::PostSerialization() const
-  {
-  }
-
-  IGL_INLINE bool XMLSerializable::PreDeserialization()
-  {
-    return true;
-  }
-
-  IGL_INLINE void XMLSerializable::PostDeserialization()
-  {
-  }
-
-  IGL_INLINE void XMLSerializable::Serialize(std::vector<char>& buffer) const
-  {
-    if(this->PreSerialization())
-=======
   
     template <typename T>
     IGL_INLINE void deserialize_xml(T& obj,const std::string& filename)
@@ -202,7 +92,6 @@
   
     template <typename T>
     IGL_INLINE void deserialize_xml(T& obj,const std::string& objectName,const std::string& filename)
->>>>>>> e1c5369c
     {
       tinyxml2::XMLDocument* doc = new tinyxml2::XMLDocument();
   
@@ -1086,22 +975,6 @@
 
 #ifdef IGL_STATIC_LIBRARY
 // Explicit template specialization
-<<<<<<< HEAD
-template void igl::serialize_xml<std::vector<float, std::allocator<float> > >(std::vector<float, std::allocator<float> > const&, std::basic_string<char, std::char_traits<char>, std::allocator<char> > const&, std::basic_string<char, std::char_traits<char>, std::allocator<char> > const&, bool, bool);
-template void igl::deserialize_xml<std::vector<float, std::allocator<float> > >(std::vector<float, std::allocator<float> >&, std::basic_string<char, std::char_traits<char>, std::allocator<char> > const&, std::basic_string<char, std::char_traits<char>, std::allocator<char> > const&);
-template void igl::deserialize_xml<Eigen::Matrix<double, -1, 3, 0, -1, 3> >(Eigen::Matrix<double, -1, 3, 0, -1, 3>&, std::basic_string<char, std::char_traits<char>, std::allocator<char> > const&, std::basic_string<char, std::char_traits<char>, std::allocator<char> > const&);
-template void igl::deserialize_xml<Eigen::Matrix<double, -1, -1, 0, -1, -1> >(Eigen::Matrix<double, -1, -1, 0, -1, -1>&, std::basic_string<char, std::char_traits<char>, std::allocator<char> > const&, std::basic_string<char, std::char_traits<char>, std::allocator<char> > const&);
-template void igl::deserialize_xml<Eigen::Matrix<float, 3, 1, 0, 3, 1> >(Eigen::Matrix<float, 3, 1, 0, 3, 1>&, std::basic_string<char, std::char_traits<char>, std::allocator<char> > const&, std::basic_string<char, std::char_traits<char>, std::allocator<char> > const&);
-template void igl::deserialize_xml<Eigen::Matrix<float, 4, 1, 0, 4, 1> >(Eigen::Matrix<float, 4, 1, 0, 4, 1>&, std::basic_string<char, std::char_traits<char>, std::allocator<char> > const&, std::basic_string<char, std::char_traits<char>, std::allocator<char> > const&);
-template void igl::deserialize_xml<Eigen::Matrix<int, -1, 1, 0, -1, 1> >(Eigen::Matrix<int, -1, 1, 0, -1, 1>&, std::basic_string<char, std::char_traits<char>, std::allocator<char> > const&, std::basic_string<char, std::char_traits<char>, std::allocator<char> > const&);
-template void igl::deserialize_xml<std::basic_string<char, std::char_traits<char>, std::allocator<char> > >(std::basic_string<char, std::char_traits<char>, std::allocator<char> >&, std::basic_string<char, std::char_traits<char>, std::allocator<char> > const&, std::basic_string<char, std::char_traits<char>, std::allocator<char> > const&);
-template void igl::deserialize_xml<std::vector<Eigen::Matrix<double, -1, -1, 0, -1, -1>, std::allocator<Eigen::Matrix<double, -1, -1, 0, -1, -1> > > >(std::vector<Eigen::Matrix<double, -1, -1, 0, -1, -1>, std::allocator<Eigen::Matrix<double, -1, -1, 0, -1, -1> > >&, std::basic_string<char, std::char_traits<char>, std::allocator<char> > const&, std::basic_string<char, std::char_traits<char>, std::allocator<char> > const&);
-template void igl::deserialize_xml<bool>(bool&, std::basic_string<char, std::char_traits<char>, std::allocator<char> > const&, std::basic_string<char, std::char_traits<char>, std::allocator<char> > const&);
-template void igl::deserialize_xml<double>(double&, std::basic_string<char, std::char_traits<char>, std::allocator<char> > const&, std::basic_string<char, std::char_traits<char>, std::allocator<char> > const&);
-template void igl::deserialize_xml<float>(float&, std::basic_string<char, std::char_traits<char>, std::allocator<char> > const&, std::basic_string<char, std::char_traits<char>, std::allocator<char> > const&);
-template void igl::deserialize_xml<int>(int&, std::basic_string<char, std::char_traits<char>, std::allocator<char> > const&, std::basic_string<char, std::char_traits<char>, std::allocator<char> > const&);
-=======
 template void igl::xml::serialize_xml<std::vector<float, std::allocator<float> > >(std::vector<float, std::allocator<float> > const&, std::basic_string<char, std::char_traits<char>, std::allocator<char> > const&, std::basic_string<char, std::char_traits<char>, std::allocator<char> > const&, bool, bool);
 template void igl::xml::deserialize_xml<std::vector<float, std::allocator<float> > >(std::vector<float, std::allocator<float> >&, std::basic_string<char, std::char_traits<char>, std::allocator<char> > const&, std::basic_string<char, std::char_traits<char>, std::allocator<char> > const&);
->>>>>>> e1c5369c
 #endif