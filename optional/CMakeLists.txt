cmake_minimum_required(VERSION 2.6)
project(libigl)

SET(CMAKE_SKIP_RULE_DEPENDENCY 1)

# SET(CMAKE_RUNTIME_OUTPUT_DIRECTORY ../../lib)
SET(CMAKE_MODULE_PATH ${PROJECT_SOURCE_DIR}/../tutorial/cmake)
find_package(EIGEN REQUIRED)

add_definitions(-DIGL_STATIC_LIBRARY)

## Check for GLFW
find_package(GLFW QUIET)
if (GLFW_FOUND)
  include_directories( ${GLFW_INCLUDE_DIR})
else (GLFW_FOUND)
  message(STATUS "GLFW not found.")
endif(GLFW_FOUND)

find_package(OpenGL QUIET)

## Check for Anttweakbar
find_package(ANTTWEAKBAR QUIET)
if (ANTTWEAKBAR_FOUND)
  include_directories( ${ANT_TWEAK_BAR_INCLUDE_DIR})
else (ANTTWEAKBAR_FOUND)
  message(STATUS "AntTweakBar not found.")
endif(ANTTWEAKBAR_FOUND)

## Check for Boost
find_package(BOOST QUIET)
if (Boost_FOUND)
  include_directories( ${BOOST_INCLUDE_DIR})
endif(Boost_FOUND)


## Check for CoMiSo, if not available skip the examples that depends on it
find_package(LIBCOMISO QUIET)
if (LIBCOMISO_FOUND)
  include_directories( ${LIBCOMISO_INCLUDE_DIRS})
endif(LIBCOMISO_FOUND)

## Check for MATLAB, if not available skip the examples that depends on it
find_package(MATLAB QUIET)
if (MATLAB_FOUND)
  include_directories( ${MATLAB_INCLUDE_DIR})
else (MATLAB_FOUND)
  message(STATUS "MATLAB not found.")
endif(MATLAB_FOUND)

## Check for EMBREE, if not available skip the examples that depends on it
find_package(EMBREE QUIET)
if (EMBREE_FOUND)
  include_directories( ${EMBREE_INCLUDE_DIR})
else (EMBREE_FOUND)
  message(STATUS "Embree not found.")
endif(EMBREE_FOUND)

## Check for CGAL, if not available skip the examples that depends on it
find_package(CGAL QUIET)

## Check for mosek
find_package(MOSEK QUIET)
if(MOSEK_FOUND)
  include_directories(${MOSEK_INCLUDE_DIR})
else(MOSEK_FOUND)
  add_definitions(-DIGL_NO_MOSEK)
endif(MOSEK_FOUND)

## Check for CORK
find_package(CORK QUIET)
if (NOT CORK_FOUND)
  add_definitions(-DIGL_NO_CORK)
else(NOT CORK_FOUND)
  include_directories( ${CORK_INCLUDE_DIR})
endif(NOT CORK_FOUND)

## Check for LIM
find_package(LIM QUIET)
if(LIM_FOUND)
  include_directories( ${LIM_INCLUDE_DIR})
endif(LIM_FOUND)

## Check for SVD3X3
find_package(SVD3X3 QUIET)
if(SVD3X3_FOUND)
  include_directories( ${SVD3X3_INCLUDE_DIR})
endif(SVD3X3_FOUND)

## Check for TETGEN
find_package(TETGEN QUIET)
if(TETGEN_FOUND)
  include_directories( ${TETGEN_INCLUDE_DIR})
endif(TETGEN_FOUND)

## Check for TRIANGLE
find_package(TRIANGLE QUIET)
if(TRIANGLE_FOUND)
  include_directories( ${TRIANGLE_INCLUDE_DIR})
endif(TRIANGLE_FOUND)

## Check for TINYXML2
find_package(TINYXML2 QUIET)
if(TINYXML2_FOUND)
  include_directories( ${TINYXML2_INCLUDE_DIR})
endif(TINYXML2_FOUND)

## Check for COMISO
find_package(COMISO QUIET)
if(COMISO_FOUND)
  include_directories( ${COMISO_INCLUDE_DIR})
endif(COMISO_FOUND)

## Use openMP if available
find_package(OpenMP)
if (OPENMP_FOUND AND NOT WIN32)
  set (CMAKE_C_FLAGS "${CMAKE_C_FLAGS} ${OpenMP_C_FLAGS}")
  set (CMAKE_CXX_FLAGS "${CMAKE_CXX_FLAGS} ${OpenMP_CXX_FLAGS}")
endif()

#### Libigl requires a modern C++ compiler that supports c++11
SET(CMAKE_CXX_FLAGS "${CMAKE_CXX_FLAGS} -std=c++11")

#### Compile the core library that depends only on EIGEN ####
include_directories( ${EIGEN_INCLUDE_DIR})
include_directories( ${PROJECT_SOURCE_DIR}/../include/)

file(GLOB SOURCES
  "${PROJECT_SOURCE_DIR}/../include/igl/*.cpp"
)

add_library(igl STATIC ${SOURCES})

<<<<<<< HEAD
#### Compile the AntTweakBar part
if (ANTTWEAKBAR_FOUND)
  file(GLOB SOURCES_ANTTWEAKBAR
    "${PROJECT_SOURCE_DIR}/../include/igl/anttweakbar/*.cpp"
  )
add_library(iglanttweakbar STATIC ${SOURCES_ANTTWEAKBAR})
endif (ANTTWEAKBAR_FOUND)
=======
#### Compile the boost part
if (Boost_FOUND)
  file(GLOB SOURCES_BOOST
    "${PROJECT_SOURCE_DIR}/../include/igl/boost/*.cpp"
  )
add_library(iglboost STATIC ${SOURCES_BOOST})
else (Boost_FOUND)
  message(STATUS "Boost not found.")
endif (Boost_FOUND)
>>>>>>> 225b52a7

#### Compile the BBW part

file(GLOB SOURCES_BBW
  "${PROJECT_SOURCE_DIR}/../include/igl/bbw/*.cpp"
)
add_library(iglbbw STATIC ${SOURCES_BBW})

#### Compile the mosek part
if (MOSEK_FOUND)
  file(GLOB SOURCES_MOSEK
    "${PROJECT_SOURCE_DIR}/../include/igl/mosek/*.cpp"
  )
add_library(iglmosek STATIC ${SOURCES_MOSEK})
endif (MOSEK_FOUND)

#### Compile the cgal part
if (CGAL_FOUND)
  file(GLOB SOURCES_CGAL
    "${PROJECT_SOURCE_DIR}/../include/igl/cgal/*.cpp"
  )

add_library(iglcgal STATIC ${SOURCES_CGAL})

#### Compile the boolean part
if (NOT CORK_FOUND)
  add_definitions(-DIGL_NO_CORK)
endif(NOT CORK_FOUND)

file(GLOB SOURCES_BOOLEAN
  "${PROJECT_SOURCE_DIR}/../include/igl/boolean/*.cpp"
)

add_library(iglboolean STATIC ${SOURCES_BOOLEAN})
endif (CGAL_FOUND)

#### Compile the embree part
if (EMBREE_FOUND)
  file(GLOB SOURCES_EMBREE
    "${PROJECT_SOURCE_DIR}/../include/igl/embree/*.cpp"
  )

  add_library(iglembree STATIC ${SOURCES_EMBREE})
endif (EMBREE_FOUND)

#### Compile the lim part
if (LIM_FOUND)
  file(GLOB SOURCES_LIM
    "${PROJECT_SOURCE_DIR}/../include/igl/lim/*.cpp"
  )

  add_library(igllim STATIC ${SOURCES_LIM})
endif (LIM_FOUND)

#### Compile the matlab part
if (MATLAB_FOUND)
  file(GLOB SOURCES_MATLAB
    "${PROJECT_SOURCE_DIR}/../include/igl/matlab/*.cpp"
  )

  add_library(iglmatlab STATIC ${SOURCES_MATLAB})
endif (MATLAB_FOUND)

#### Compile the svd3x3 part
if (SVD3X3_FOUND)
  file(GLOB SOURCES_SVD3X3
    "${PROJECT_SOURCE_DIR}/../include/igl/svd3x3/*.cpp"
  )

  add_library(iglsvd3x3 STATIC ${SOURCES_SVD3X3})
endif (SVD3X3_FOUND)

#### Compile the tetgen part
if (TETGEN_FOUND)
  file(GLOB SOURCES_TETGEN
    "${PROJECT_SOURCE_DIR}/../include/igl/tetgen/*.cpp"
  )

  add_library(igltetgen STATIC ${SOURCES_TETGEN})
endif (TETGEN_FOUND)

#### Compile the triangle part
if (TRIANGLE_FOUND)
  file(GLOB SOURCES_TRIANGLE
    "${PROJECT_SOURCE_DIR}/../include/igl/triangle/*.cpp"
  )

  add_library(igltriangle STATIC ${SOURCES_TRIANGLE})
endif (TRIANGLE_FOUND)

#### Compile the xml part
if (TINYXML2_FOUND)
  file(GLOB SOURCES_XML
    "${PROJECT_SOURCE_DIR}/../include/igl/xml/*.cpp"
  )

  add_library(iglxml STATIC ${SOURCES_XML})
endif (TINYXML2_FOUND)

#### Compile the xml part
if (LIBCOMISO_FOUND)
  file(GLOB SOURCES_COMISO
    "${PROJECT_SOURCE_DIR}/../include/igl/comiso/*.cpp"
  )

  add_library(iglcomiso STATIC ${SOURCES_COMISO})
endif (LIBCOMISO_FOUND)

#### Compile the viewer
if (GLFW_FOUND AND ANTTWEAKBAR_FOUND)
  file(GLOB SOURCES_XML
    "${PROJECT_SOURCE_DIR}/../include/igl/viewer/*.cpp"
  )

  add_library(iglviewer STATIC ${SOURCES_XML})
endif (GLFW_FOUND AND ANTTWEAKBAR_FOUND)<|MERGE_RESOLUTION|>--- conflicted
+++ resolved
@@ -131,7 +131,6 @@
 
 add_library(igl STATIC ${SOURCES})
 
-<<<<<<< HEAD
 #### Compile the AntTweakBar part
 if (ANTTWEAKBAR_FOUND)
   file(GLOB SOURCES_ANTTWEAKBAR
@@ -139,7 +138,7 @@
   )
 add_library(iglanttweakbar STATIC ${SOURCES_ANTTWEAKBAR})
 endif (ANTTWEAKBAR_FOUND)
-=======
+
 #### Compile the boost part
 if (Boost_FOUND)
   file(GLOB SOURCES_BOOST
@@ -149,7 +148,6 @@
 else (Boost_FOUND)
   message(STATUS "Boost not found.")
 endif (Boost_FOUND)
->>>>>>> 225b52a7
 
 #### Compile the BBW part
 
