// This file is part of libigl, a simple c++ geometry processing library.
//
// Copyright (C) 2017 Sebastian Koch <s.koch@tu-berlin.de> and Daniele Panozzo <daniele.panozzo@gmail.com>
//
// This Source Code Form is subject to the terms of the Mozilla Public License
// v. 2.0. If a copy of the MPL was not distributed with this file, You can
// obtain one at http://mozilla.org/MPL/2.0/.
m.def("unique", []
(
  const Eigen::MatrixXd& A,
  Eigen::MatrixXd& C,
  Eigen::MatrixXi& IA,
  Eigen::MatrixXi& IC
)
{
  return igl::unique(A,C,IA,IC);
}, __doc_igl_unique,
py::arg("A"), py::arg("C"), py::arg("IA"), py::arg("IC"));

m.def("unique", []
(
  const Eigen::MatrixXd& A,
  Eigen::MatrixXd& C
)
{
  return igl::unique(A,C);
}, __doc_igl_unique,
py::arg("A"), py::arg("C"));

<<<<<<< HEAD
m.def("unique_rows", []
(
  const Eigen::MatrixXd& A,
  Eigen::MatrixXd& C,
  Eigen::MatrixXi& IA,
  Eigen::MatrixXi& IC
)
{
  return igl::unique_rows(A,C,IA,IC);
}, __doc_igl_unique,
py::arg("A"), py::arg("C"), py::arg("IA"), py::arg("IC"));

=======
>>>>>>> 6a32f5b8
//m.def("unique", []
//(
//  const std::vector<double> & A,
//  std::vector<double> & C,
//  std::vector<size_t> & IA,
//  std::vector<size_t> & IC
//)
//{
//  return igl::unique(A,C,IA,IC);
//}, __doc_igl_unique,
//py::arg("A"), py::arg("C"), py::arg("IA"), py::arg("IC"));

//m.def("unique", []
//(
//  const std::vector<double> & A,
//  std::vector<double> & C
//)
//{
//  return igl::unique(A,C);
//}, __doc_igl_unique,
//py::arg("A"), py::arg("C"));


// int


m.def("unique", []
(
  const Eigen::MatrixXi& A,
  Eigen::MatrixXi& C,
  Eigen::MatrixXi& IA,
  Eigen::MatrixXi& IC
)
{
  return igl::unique(A,C,IA,IC);
}, __doc_igl_unique,
py::arg("A"), py::arg("C"), py::arg("IA"), py::arg("IC"));

m.def("unique", []
(
  const Eigen::MatrixXi& A,
  Eigen::MatrixXi& C
)
{
  return igl::unique(A,C);
}, __doc_igl_unique,
py::arg("A"), py::arg("C"));

//m.def("unique", []
//(
//  const std::vector<int> & A,
//  std::vector<int> & C,
//  std::vector<size_t> & IA,
//  std::vector<size_t> & IC
//)
//{
//  return igl::unique(A,C,IA,IC);
//}, __doc_igl_unique,
//py::arg("A"), py::arg("C"), py::arg("IA"), py::arg("IC"));

//m.def("unique", []
//(
//  const std::vector<int> & A,
<<<<<<< HEAD
//  std::vector<int> & C,
//  std::vector<size_t> & IA,
//  std::vector<size_t> & IC
//)
//{
//  return igl::unique(A,C,IA,IC);
//}, __doc_igl_unique,
//py::arg("A"), py::arg("C"), py::arg("IA"), py::arg("IC"));

//m.def("unique", []
//(
//  const std::vector<int> & A,
=======
>>>>>>> 6a32f5b8
//  std::vector<int> & C
//)
//{
//  return igl::unique(A,C);
//}, __doc_igl_unique,
//py::arg("A"), py::arg("C"));<|MERGE_RESOLUTION|>--- conflicted
+++ resolved
@@ -27,21 +27,6 @@
 }, __doc_igl_unique,
 py::arg("A"), py::arg("C"));
 
-<<<<<<< HEAD
-m.def("unique_rows", []
-(
-  const Eigen::MatrixXd& A,
-  Eigen::MatrixXd& C,
-  Eigen::MatrixXi& IA,
-  Eigen::MatrixXi& IC
-)
-{
-  return igl::unique_rows(A,C,IA,IC);
-}, __doc_igl_unique,
-py::arg("A"), py::arg("C"), py::arg("IA"), py::arg("IC"));
-
-=======
->>>>>>> 6a32f5b8
 //m.def("unique", []
 //(
 //  const std::vector<double> & A,
@@ -105,21 +90,6 @@
 //m.def("unique", []
 //(
 //  const std::vector<int> & A,
-<<<<<<< HEAD
-//  std::vector<int> & C,
-//  std::vector<size_t> & IA,
-//  std::vector<size_t> & IC
-//)
-//{
-//  return igl::unique(A,C,IA,IC);
-//}, __doc_igl_unique,
-//py::arg("A"), py::arg("C"), py::arg("IA"), py::arg("IC"));
-
-//m.def("unique", []
-//(
-//  const std::vector<int> & A,
-=======
->>>>>>> 6a32f5b8
 //  std::vector<int> & C
 //)
 //{
