#include <igl/readOFF.h>
#include <igl/viewer/Viewer.h>
#include <igl/per_vertex_normals.h>
#include <igl/avg_edge_length.h>
#include <iostream>

#include "igl/lim/compute_lim.h"

using namespace Eigen;
using namespace std;

// Mesh
Eigen::MatrixX3d V0;
Eigen::MatrixX3d V1;
Eigen::MatrixXi F;

SparseMatrix<double> C;
Eigen::VectorXd b;

int energyType;
bool barriersEnabled;

// This function is called every time a keyboard button is pressed
// keys: 0:Original Mesh / 1:Harmonic / 2:Biharmonic / 3:Green / 4:ARAP
bool key_down(igl::Viewer& viewer,unsigned char key,int modifier)
{
  using namespace std;
  using namespace Eigen;

<<<<<<< HEAD
  if(key >= '1' && key <= '5' || key == 'B')
=======
  if(key >= '0' && key <= '4' || key == 'B')
>>>>>>> cdcf3463
  {
    // compute locally injective map
    int energy = key - '1';

    V1 = V0;

    if(key == 'B')
    {
      barriersEnabled = !barriersEnabled;
    }
    else
    {
      if(energy >= 0)
        energyType = energy;
    }
<<<<<<< HEAD

    igl::compute_lim(V1,V0,F,C,b,energyType,1e-8,100,true,true,barriersEnabled,true,-1,-1);
=======
    
    if(key != '0')
      igl::compute_lim(V1,V0,F,C,b,energyType,1e-8,100,true,true,barriersEnabled,true,-1,-1);
>>>>>>> cdcf3463

    // set mesh
    viewer.set_vertices(V1);

    return true;
  }

  return false;
}

int main(int argc, char *argv[])
{
  using namespace std;
  using namespace Eigen;

  energyType = 0;
  barriersEnabled = true;

  // load a mesh in OFF format
  igl::readOFF("../shared/grid.off",V0,F);
  V1 = V0;

  // find bottom and left boundary vertices
  vector<int> fixedVertices;
  for(int i=0;i<V0.rows();i++)
  {
    if(V0.row(i)[0] == 0 || V0.row(i)[1] == 0)
      fixedVertices.push_back(i);
  }

  // fix boundaries
  C.resize(2*fixedVertices.size()+2,V0.rows()*2);
  for(int i=0;i<fixedVertices.size();i++)
  {
    C.insert(2*i,2*fixedVertices[i]) = 1;
    C.insert(2*i+1,2*fixedVertices[i]+1) = 1;
  }

  // constraint targets
  b.resize(2*fixedVertices.size()+2);

  for(int i=0;i<fixedVertices.size();i++)
  {
    b(2*i) = V0.row(fixedVertices[i])[0];
    b(2*i+1) = V0.row(fixedVertices[i])[1];
  }

  // drag top left corner vertex to the center
  int id = 2;
  C.insert(2*fixedVertices.size(),2*id) = 1;
  C.insert(2*fixedVertices.size()+1,2*id+1) = 1;
  b(2*fixedVertices.size()) = 0.2;
  b(2*fixedVertices.size()+1) = 0.2;

  // compute locally injective map
  igl::compute_lim(V1,V0,F,C,b,energyType,1e-8,100,true,true,barriersEnabled,true,-1,-1);

  // Show mesh
  igl::Viewer viewer;
  viewer.callback_key_down = &key_down;
  viewer.set_mesh(V1, F);
  viewer.core.show_lines = true;
  viewer.core.lighting_factor = 0.0f;
  viewer.launch();
}<|MERGE_RESOLUTION|>--- conflicted
+++ resolved
@@ -27,11 +27,7 @@
   using namespace std;
   using namespace Eigen;
 
-<<<<<<< HEAD
-  if(key >= '1' && key <= '5' || key == 'B')
-=======
-  if(key >= '0' && key <= '4' || key == 'B')
->>>>>>> cdcf3463
+  if(key >= '0' && key <= '5' || key == 'B')
   {
     // compute locally injective map
     int energy = key - '1';
@@ -47,14 +43,9 @@
       if(energy >= 0)
         energyType = energy;
     }
-<<<<<<< HEAD
 
-    igl::compute_lim(V1,V0,F,C,b,energyType,1e-8,100,true,true,barriersEnabled,true,-1,-1);
-=======
-    
     if(key != '0')
       igl::compute_lim(V1,V0,F,C,b,energyType,1e-8,100,true,true,barriersEnabled,true,-1,-1);
->>>>>>> cdcf3463
 
     // set mesh
     viewer.set_vertices(V1);
