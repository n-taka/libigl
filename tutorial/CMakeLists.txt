--- conflicted
+++ resolved
@@ -9,17 +9,9 @@
 else()
   set(CMAKE_CXX_FLAGS "${CMAKE_CXX_FLAGS} -std=c++11") #### Libigl requires a modern C++ compiler that supports c++11
   set(CMAKE_RUNTIME_OUTPUT_DIRECTORY "../" )
-<<<<<<< HEAD
   set(CMAKE_CXX_FLAGS "${CMAKE_CXX_FLAGS} -Wno-deprecated-declarations -Wunused-parameter")
 endif()
 
-
-
-=======
-  set(CMAKE_CXX_FLAGS "${CMAKE_CXX_FLAGS} -Wno-deprecated-declarations")
-endif()
-
->>>>>>> f2ec08f0
 ### libIGL options: choose between header only and compiled static library
 option(LIBIGL_USE_STATIC_LIBRARY "Use LibIGL as static library" ON)
 option(LIBIGL_WITH_VIEWER      "Use Viewer Nanogui Bar" ON)
