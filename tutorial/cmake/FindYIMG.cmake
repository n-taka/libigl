--- conflicted
+++ resolved
@@ -10,19 +10,6 @@
    /usr/local/include
    /opt/local/include
    $ENV{LIBIGL}/external/yimg
-<<<<<<< HEAD
-   ${PROJECT_SOURCE_DIR}/../external/yimg/
-)
-
-set(YIMG_LIB_DIRS
-   /usr/include
-   /usr/local/include
-   /opt/local/include
-   $ENV{LIBIGL}/external/yimg
-   ${PROJECT_SOURCE_DIR}/../external/yimg/
-   )
-FIND_LIBRARY( YIMG_LIBRARIES NAMES yimg PATHS ${YIMG_LIB_DIRS})
-=======
    ../external/yimg/
    ../../external/yimg/
    ../../external/yimg/
@@ -34,7 +21,6 @@
 
 set(YIMG_SOURCES
 ${YIMG_INCLUDE_DIR}/YImage.cpp)
->>>>>>> e1c5369c
 
 if(YIMG_INCLUDE_DIR)
    message(STATUS "Found YIMG: ${YIMG_INCLUDE_DIR}")
